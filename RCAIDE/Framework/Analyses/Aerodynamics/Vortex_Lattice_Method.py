--- conflicted
+++ resolved
@@ -61,11 +61,7 @@
         N/A
         """          
         self.tag                                                    = 'Vortex_Lattice_Method'  
-<<<<<<< HEAD
-        self.vehicle                                               = Data()  
-=======
         self.vehicle                                                = Data()  
->>>>>>> f8335d5f
         self.process                                                = Process()
         self.process.initialize                                     = Process()  
                    
@@ -225,12 +221,7 @@
         self.vehicle
         """          
         settings = self.settings
-<<<<<<< HEAD
-        geometry = self.vehicle 
-        results  = self.process.compute(state,settings,geometry)
-=======
         vehicle  = self.vehicle 
         results  = self.process.compute(state,settings,vehicle)
->>>>>>> f8335d5f
         
         return results