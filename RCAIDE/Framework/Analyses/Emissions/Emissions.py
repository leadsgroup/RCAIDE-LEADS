## @ingroup Analyses-Emissions
# RCAIDE/Framework/Analyses/Emissions/Emissions.py
# 
# 
# Created:  Jul 2023, M. Clarke

# ----------------------------------------------------------------------------------------------------------------------
#  IMPORT
# ---------------------------------------------------------------------------------------------------------------------- 

from RCAIDE.Framework.Core import Data
from RCAIDE.Framework.Analyses import Analysis
import  numpy as  np

# ----------------------------------------------------------------------
#  Emissions
# ----------------------------------------------------------------------
## @ingroup Analyses-Emissions
class Emissions(Analysis):
    """ The Top Level Emissions Analysis Class 
    """
    def __defaults__(self):
        """This sets the default values and methods for the analysis.
    
            Assumptions:
            None
    
            Source:
            None 
            """                   
<<<<<<< HEAD
        self.tag      = 'Emissions'        
  
        self.vehicle  = Data()
        self.settings = Data()
        
=======
        self.tag      = 'Emissions'    
        self.vehicle  = Data()
        self.settings = Data() 
    
>>>>>>> b75e71f9
        
    def evaluate(self,state):
        """The default evaluate function.

        Assumptions:
        None

        Source:
        None 

        Inputs:
        self   - emissions analyses 
        state  - flight conditions 

        Outputs:
        results  
        """         
        results = Data()
        
        return results <|MERGE_RESOLUTION|>--- conflicted
+++ resolved
@@ -28,18 +28,10 @@
             Source:
             None 
             """                   
-<<<<<<< HEAD
-        self.tag      = 'Emissions'        
-  
-        self.vehicle  = Data()
-        self.settings = Data()
-        
-=======
         self.tag      = 'Emissions'    
         self.vehicle  = Data()
         self.settings = Data() 
     
->>>>>>> b75e71f9
         
     def evaluate(self,state):
         """The default evaluate function.
