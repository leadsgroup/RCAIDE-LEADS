--- conflicted
+++ resolved
@@ -116,12 +116,7 @@
         Outputs:
         None
     
-<<<<<<< HEAD
-        Properties Used:
-        self.vehicle
-=======
         Properties Used: 
->>>>>>> f8335d5f
         """         
     
         # unpack 
