## @ingroup Networks
# RCAIDE/Energy/Networks/Fuel.py
# 
# Created:  Oct 2023, M. Clarke
# Modified: 

# ----------------------------------------------------------------------------------------------------------------------
#  Imports
# ---------------------------------------------------------------------------------------------------------------------
# RCAIDE Imports
import  RCAIDE 
from RCAIDE.Framework.Mission.Common                      import Residuals , Conditions 
from RCAIDE.Library.Mission.Common.Unpack_Unknowns.energy import fuel_line_unknowns
from .Network                                             import Network   

# ----------------------------------------------------------------------------------------------------------------------
# Fuel
# ---------------------------------------------------------------------------------------------------------------------- 
## @ingroup Energy-Networks
class Fuel(Network):
    """ This is a  fuel-based network. 
    
        Assumptions:
        None
        
        Source: 
    """      
    
    def __defaults__(self):
        """ This sets the default values for the network to function.
    
            Assumptions:
            None
    
            Source:
            N/A
    
            Inputs:
            None
    
            Outputs:
            None
    
            Properties Used:
            N/A
        """           

<<<<<<< HEAD
        self.tag    = 'fuel' 
        
=======
        self.tag                          = 'fuel'
        self.reverse_thrust               = False
        self.wing_mounted                 = True   
>>>>>>> 1d593ba4
    # linking the different network components
    def evaluate(self,state,center_of_gravity):
        """ Calculate thrust given the current state of the vehicle
    
            Assumptions:
            None
    
            Source:
            N/A
    
            Inputs: 
    
            Outputs:  
        """           

        # Step 1: Unpack
        conditions     = state.conditions  
        fuel_lines     = self.fuel_lines 
        reverse_thrust = self.reverse_thrust
        total_thrust   = 0. * state.ones_row(3) 
        total_moment   = 0. * state.ones_row(3) 
        total_power    = 0. * state.ones_row(1) 
        total_mdot     = 0. * state.ones_row(1)   
        
        # Step 2: loop through compoments of network and determine performance
        for fuel_line in fuel_lines:
            if fuel_line.active:     
                stored_results_flag  = False
                stored_propulsor_tag = None 
                for propulsor in fuel_line.propulsors:  
                    if propulsor.active == True:  
                        if fuel_line.identical_propulsors == False:
                            # run analysis  
                            T,M,P,stored_results_flag,stored_propulsor_tag = propulsor.compute_performance(state,fuel_line,center_of_gravity)
                        else:             
                            if stored_results_flag == False: 
                                # run propulsor analysis 
                                T,M,P,stored_results_flag,stored_propulsor_tag = propulsor.compute_performance(state,fuel_line,center_of_gravity)
                            else:
                                # use previous propulsor results 
                                T,M,P = propulsor.reuse_stored_data(state,fuel_line,stored_propulsor_tag,center_of_gravity)
                          
                        total_thrust += T   
                        total_moment += M   
                        total_power  += P  
                
                # Step 2.2: Link each propulsor the its respective fuel tank(s)
                for fuel_tank in fuel_line.fuel_tanks:
                    mdot = 0. * state.ones_row(1)   
                    for propulsor in fuel_line.propulsors:
                        for source in (propulsor.active_fuel_tanks):
                            if fuel_tank.tag == source: 
                                mdot += conditions.energy[fuel_line.tag][propulsor.tag].fuel_flow_rate 
                        
                    # Step 2.3 : Determine cumulative fuel flow from fuel tank 
                    fuel_tank_mdot = fuel_tank.fuel_selector_ratio*mdot + fuel_tank.secondary_fuel_flow 
                    
                    # Step 2.4: Store mass flow results 
                    conditions.energy[fuel_line.tag][fuel_tank.tag].mass_flow_rate  = fuel_tank_mdot  
                    total_mdot += fuel_tank_mdot                    
                            
        # Step 3: Pack results
        if reverse_thrust ==  True:
            total_thrust =  total_thrust* -1
            total_moment =  total_moment* -1
            
        conditions.energy.thrust_force_vector  = total_thrust
        conditions.energy.thrust_moment_vector = total_moment
        conditions.energy.power                = total_power 
        conditions.energy.vehicle_mass_rate    = total_mdot    
        
        return
    
    def unpack_unknowns(self,segment):
        """Unpacks the unknowns set in the mission to be available for the mission.

        Assumptions:
        N/A
        
        Source:
        N/A
        
        Inputs: 
            segment   - data structure of mission segment [-]
        
        Outputs: 
        
        Properties Used:
        N/A
        """            
         
        fuel_lines = segment.analyses.energy.vehicle.networks.fuel.fuel_lines
        fuel_line_unknowns(segment,fuel_lines)  
        for fuel_line in fuel_lines: 
            if fuel_line.active and len(fuel_line.propulsors) > 0:
                reference_propulsor = fuel_line.propulsors[list(fuel_line.propulsors.keys())[0]]                 
                for propulsor in  fuel_line.propulsors: 
                    propulsor.unpack_propulsor_unknowns(reference_propulsor,segment,fuel_line) 
        return    
     
    def residuals(self,segment):
        """ This packs the residuals to be sent to the mission solver.
   
           Assumptions:
           None
   
           Source:
           N/A
   
           Inputs:
           state.conditions.energy:
               motor(s).torque                      [N-m]
               rotor(s).torque                      [N-m] 
           residuals soecific to the battery cell   
           
           Outputs:
           residuals specific to battery cell and network
   
           Properties Used: 
           N/A
       """           

        fuel_lines = segment.analyses.energy.vehicle.networks.fuel.fuel_lines 
        for fuel_line in  fuel_lines: 
            if fuel_line.active and len(fuel_line.propulsors) > 0:
                propulsor = fuel_line.propulsors[list(fuel_line.propulsors.keys())[0]] 
                propulsor.pack_propulsor_residuals(segment,fuel_line) 
         
        return      
    
    def add_unknowns_and_residuals_to_segment(self, segment):
        """ This function sets up the information that the mission needs to run a mission segment using this network 
         
            Assumptions:
            None
    
            Source:
            N/A
    
            Inputs:
            segment
            eestimated_throttles           [-]
            estimated_propulsor_group_rpms [-]  
            
            Outputs:
            segment
    
            Properties Used:
            N/A
        """                  
        fuel_lines  = segment.analyses.energy.vehicle.networks.fuel.fuel_lines 
        segment.state.residuals.network = Residuals()  

        # ------------------------------------------------------------------------------------------------------            
        # Create fuel_line results data structure  
        # ------------------------------------------------------------------------------------------------------        
        for fuel_line_i, fuel_line in enumerate(fuel_lines):    
            # ------------------------------------------------------------------------------------------------------            
            # Create fuel_line results data structure  
            # ------------------------------------------------------------------------------------------------------
            segment.state.conditions.energy[fuel_line.tag] = Conditions()        
            segment.state.conditions.noise[fuel_line.tag]  = Conditions()      
            # ------------------------------------------------------------------------------------------------------
            # Assign network-specific  residuals, unknowns and results data structures
            # ------------------------------------------------------------------------------------------------------ 
            for tag, item in  fuel_line.items(): 
                if tag == 'fuel_tanks':
                    for fuel_tank in item:
                        fuel_tank.append_operating_conditions(segment,fuel_line) 
                if tag == 'propulsors':  
                    for i, propulsor in enumerate(item):  
                        add_additional_network_equation = (fuel_line.active) and  (i == 0)   
                        propulsor.append_operating_conditions(segment,fuel_line,add_additional_network_equation)
                        for sub_tag, sub_item in  propulsor.items(): 
                            if issubclass(type(sub_item), RCAIDE.Library.Components.Component):
                                sub_item.append_operating_conditions(segment,fuel_line,propulsor)  
                elif issubclass(type(item), RCAIDE.Library.Components.Component):
                    item.append_operating_conditions(segment,fuel_line)
                      
        segment.process.iterate.unknowns.network   = self.unpack_unknowns      
        segment.process.iterate.residuals.network  = self.residuals
        
        return segment

    __call__ = evaluate     <|MERGE_RESOLUTION|>--- conflicted
+++ resolved
@@ -45,14 +45,9 @@
             N/A
         """           
 
-<<<<<<< HEAD
-        self.tag    = 'fuel' 
-        
-=======
         self.tag                          = 'fuel'
         self.reverse_thrust               = False
         self.wing_mounted                 = True   
->>>>>>> 1d593ba4
     # linking the different network components
     def evaluate(self,state,center_of_gravity):
         """ Calculate thrust given the current state of the vehicle
