--- conflicted
+++ resolved
@@ -29,11 +29,6 @@
         self.busses                       = Container()
         self.coolant_lines                = Container()
         self.fuel_lines                   = Container()
-<<<<<<< HEAD
-        self.system_voltage               = None   
-        self.reverse_thrust               = False 
-=======
->>>>>>> 1d593ba4
 
 # ----------------------------------------------------------------------
 #  Component Container
