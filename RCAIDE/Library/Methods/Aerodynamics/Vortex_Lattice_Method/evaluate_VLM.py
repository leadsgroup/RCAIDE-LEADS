## @ingroup  Library-Methods-Aerodynamics-Vortex_Lattice_Method
# RCAIDE/Library/Methods/Aerodynamics/Vortex_Lattice_Method/evaluate_VLM.py
#  
# ----------------------------------------------------------------------------------------------------------------------
#  IMPORT
# ----------------------------------------------------------------------------------------------------------------------

# RCAIDE imports  
import RCAIDE 
from RCAIDE.Framework.Core import  Data 
from RCAIDE.Library.Methods.Aerodynamics.Vortex_Lattice_Method   import VLM
from RCAIDE.Library.Methods.Utilities                            import Cubic_Spline_Blender 

# package imports
import numpy                                                     as np  

# ----------------------------------------------------------------------------------------------------------------------
#  Vortex_Lattice
# ----------------------------------------------------------------------------------------------------------------------
## @ingroup Library-Methods-Stability  
def evaluate_surrogate(state,settings,vehicle):
    """Evaluates surrogates forces and moments using built surrogates 
    
    Assumptions:
        None
        
    Source:
        None

    Args:
        aerodynamics : VLM analysis  [unitless]
        state        : flight conditions     [unitless]
        settings     : VLM analysis settings [unitless]
        vehicle      : vehicle configuration [unitless] 
        
    Returns: 
        None  
    """          
    conditions    = state.conditions
    aerodynamics  = state.analyses.aerodynamics
    trim          = aerodynamics.settings.trim_aircraft
    sub_sur       = aerodynamics.surrogates.subsonic
    sup_sur       = aerodynamics.surrogates.supersonic
    trans_sur     = aerodynamics.surrogates.transonic 
    ref_vals      = aerodynamics.reference_values
    AoA           = np.atleast_2d(conditions.aerodynamics.angles.alpha)  
    Beta          = np.atleast_2d(conditions.aerodynamics.angles.beta)    
    Mach          = np.atleast_2d(conditions.freestream.mach_number)  
     
    # loop through wings to determine what control surfaces are present
    delta_a = np.zeros_like(Mach)
    delta_e = np.zeros_like(Mach)
    delta_r = np.zeros_like(Mach)
    delta_s = np.zeros_like(Mach)
    delta_f = np.zeros_like(Mach)
    
    for wing in vehicle.wings: 
        for control_surface in wing.control_surfaces:  
            if type(control_surface) == RCAIDE.Library.Components.Wings.Control_Surfaces.Aileron:
                if trim ==  True: 
                    delta_a        = np.atleast_2d(conditions.control_surfaces.aileron.deflection)
                else:
                    delta_a        = np.ones_like(Mach) * control_surface.deflection  
            if type(control_surface) == RCAIDE.Library.Components.Wings.Control_Surfaces.Elevator: 
                if trim ==  True: 
                    delta_e        = np.atleast_2d(conditions.control_surfaces.elevator.deflection)
                else:  
                    delta_e        = np.ones_like(Mach) * control_surface.deflection
            if type(control_surface) == RCAIDE.Library.Components.Wings.Control_Surfaces.Rudder: 
                if trim ==  True: 
                    delta_r        = np.atleast_2d(conditions.control_surfaces.rudder.deflection)
                else:  
                    delta_r        = np.ones_like(Mach) * control_surface.deflection
            if type(control_surface) == RCAIDE.Library.Components.Wings.Control_Surfaces.Slat:  
                delta_s        = np.ones_like(Mach) * control_surface.deflection
            if type(control_surface) == RCAIDE.Library.Components.Wings.Control_Surfaces.Flap:   
                delta_f        = np.ones_like(Mach) * control_surface.deflection
    
 
<<<<<<< HEAD
    geometry      = aerodynamics.vehicle 
=======
    vehicle       = aerodynamics.vehicle 
>>>>>>> b75e71f9
    hsub_min      = aerodynamics.hsub_min
    hsub_max      = aerodynamics.hsub_max
    hsup_min      = aerodynamics.hsup_min
    hsup_max      = aerodynamics.hsup_max

    # Spline for Subsonic-to-Transonic-to-Supersonic Regimes
    sub_trans_spline = Cubic_Spline_Blender(hsub_min,hsub_max)
    h_sub            = lambda M:sub_trans_spline.compute(M)          
    sup_trans_spline = Cubic_Spline_Blender(hsup_max, hsup_min) 
    h_sup            = lambda M:sup_trans_spline.compute(M)    
 
    # only compute derivative if control surface exists
    if aerodynamics.aileron_flag:  
        pts_delta_a    = np.hstack((delta_a,Mach))
        
        results_delta_a =  compute_coefficients(sub_sur.Clift_delta_a,sub_sur.Cdrag_delta_a,sub_sur.CX_delta_a,sub_sur.CY_delta_a,sub_sur.CZ_delta_a,sub_sur.CL_delta_a,sub_sur.CM_delta_a, sub_sur.CN_delta_a,
         trans_sur.Clift_delta_a,trans_sur.Cdrag_delta_a,trans_sur.CX_delta_a,trans_sur.CY_delta_a,trans_sur.CZ_delta_a,trans_sur.CL_delta_a,trans_sur.CM_delta_a, trans_sur.CN_delta_a,
         sup_sur.Clift_delta_a,sup_sur.Cdrag_delta_a,sup_sur.CX_delta_a,sup_sur.CY_delta_a,sup_sur.CZ_delta_a,sup_sur.CL_delta_a,sup_sur.CM_delta_a, sup_sur.CN_delta_a,
        h_sub,h_sup,Mach, pts_delta_a)
         
        Clift_delta_a   = results_delta_a.Clift   
        Cdrag_delta_a   = results_delta_a.Cdrag   
        CX_delta_a      = results_delta_a.CX      
        CY_delta_a      = results_delta_a.CY      
        CZ_delta_a      = results_delta_a.CZ      
        CL_delta_a      = results_delta_a.CL      
        CM_delta_a      = results_delta_a.CM      
        CN_delta_a      = results_delta_a.CN      
           
         
    if aerodynamics.elevator_flag: 
        pts_delta_e    = np.hstack((delta_e,Mach))

        results_delta_e =  compute_coefficients(sub_sur.Clift_delta_e,sub_sur.Cdrag_delta_e,sub_sur.CX_delta_e,sub_sur.CY_delta_e,sub_sur.CZ_delta_e,sub_sur.CL_delta_e,sub_sur.CM_delta_e, sub_sur.CN_delta_e,
         trans_sur.Clift_delta_e,trans_sur.Cdrag_delta_e,trans_sur.CX_delta_e,trans_sur.CY_delta_e,trans_sur.CZ_delta_e,trans_sur.CL_delta_e,trans_sur.CM_delta_e, trans_sur.CN_delta_e,
         sup_sur.Clift_delta_e,sup_sur.Cdrag_delta_e,sup_sur.CX_delta_e,sup_sur.CY_delta_e,sup_sur.CZ_delta_e,sup_sur.CL_delta_e,sup_sur.CM_delta_e, sup_sur.CN_delta_e,
        h_sub,h_sup,Mach, pts_delta_e)
         
        Clift_delta_e   = results_delta_e.Clift   
        Cdrag_delta_e   = results_delta_e.Cdrag   
        CX_delta_e      = results_delta_e.CX      
        CY_delta_e      = results_delta_e.CY      
        CZ_delta_e      = results_delta_e.CZ      
        CL_delta_e      = results_delta_e.CL      
        CM_delta_e      = results_delta_e.CM      
        CN_delta_e      = results_delta_e.CN
        
    if aerodynamics.rudder_flag: 
        pts_delta_r    = np.hstack((delta_r,Mach))
        
        results_delta_r =  compute_coefficients(sub_sur.Clift_delta_r,sub_sur.Cdrag_delta_r,sub_sur.CX_delta_r,sub_sur.CY_delta_r,sub_sur.CZ_delta_r,sub_sur.CL_delta_r,sub_sur.CM_delta_r, sub_sur.CN_delta_r,
         trans_sur.Clift_delta_r,trans_sur.Cdrag_delta_r,trans_sur.CX_delta_r,trans_sur.CY_delta_r,trans_sur.CZ_delta_r,trans_sur.CL_delta_r,trans_sur.CM_delta_r, trans_sur.CN_delta_r,
         sup_sur.Clift_delta_r,sup_sur.Cdrag_delta_r,sup_sur.CX_delta_r,sup_sur.CY_delta_r,sup_sur.CZ_delta_r,sup_sur.CL_delta_r,sup_sur.CM_delta_r, sup_sur.CN_delta_r,
        h_sub,h_sup,Mach, pts_delta_r)
         
        Clift_delta_r   = results_delta_r.Clift   
        Cdrag_delta_r   = results_delta_r.Cdrag   
        CX_delta_r      = results_delta_r.CX      
        CY_delta_r      = results_delta_r.CY      
        CZ_delta_r      = results_delta_r.CZ      
        CL_delta_r      = results_delta_r.CL      
        CM_delta_r      = results_delta_r.CM      
        CN_delta_r      = results_delta_r.CN 
                      
    if aerodynamics.flap_flag:   
        pts_delta_f    = np.hstack((delta_f,Mach))
        
        results_delta_f =  compute_coefficients(sub_sur.Clift_delta_f,sub_sur.Cdrag_delta_f,sub_sur.CX_delta_f,sub_sur.CY_delta_f,sub_sur.CZ_delta_f,sub_sur.CL_delta_f,sub_sur.CM_delta_f, sub_sur.CN_delta_f,
         trans_sur.Clift_delta_f,trans_sur.Cdrag_delta_f,trans_sur.CX_delta_f,trans_sur.CY_delta_f,trans_sur.CZ_delta_f,trans_sur.CL_delta_f,trans_sur.CM_delta_f, trans_sur.CN_delta_f,
         sup_sur.Clift_delta_f,sup_sur.Cdrag_delta_f,sup_sur.CX_delta_f,sup_sur.CY_delta_f,sup_sur.CZ_delta_f,sup_sur.CL_delta_f,sup_sur.CM_delta_f, sup_sur.CN_delta_f,
        h_sub,h_sup,Mach, pts_delta_f)
         
        Clift_delta_f   = results_delta_f.Clift   
        Cdrag_delta_f   = results_delta_f.Cdrag   
        CX_delta_f      = results_delta_f.CX      
        CY_delta_f      = results_delta_f.CY      
        CZ_delta_f      = results_delta_f.CZ      
        CL_delta_f      = results_delta_f.CL      
        CM_delta_f      = results_delta_f.CM      
        CN_delta_f      = results_delta_f.CN
                     
    if aerodynamics.slat_flag: 
        pts_delta_s    = np.hstack((delta_s,Mach)) 
        
        results_delta_s =  compute_coefficients(sub_sur.Clift_delta_s,sub_sur.Cdrag_delta_s,sub_sur.CX_delta_s,sub_sur.CY_delta_s,sub_sur.CZ_delta_s,sub_sur.CL_delta_s,sub_sur.CM_delta_s, sub_sur.CN_delta_s,
         trans_sur.Clift_delta_s,trans_sur.Cdrag_delta_s,trans_sur.CX_delta_s,trans_sur.CY_delta_s,trans_sur.CZ_delta_s,trans_sur.CL_delta_s,trans_sur.CM_delta_s, trans_sur.CN_delta_s,
         sup_sur.Clift_delta_s,sup_sur.Cdrag_delta_s,sup_sur.CX_delta_s,sup_sur.CY_delta_s,sup_sur.CZ_delta_s,sup_sur.CL_delta_s,sup_sur.CM_delta_s, sup_sur.CN_delta_s,
        h_sub,h_sup,Mach, pts_delta_s)
         
        Clift_delta_s   = results_delta_s.Clift   
        Cdrag_delta_s   = results_delta_s.Cdrag   
        CX_delta_s      = results_delta_s.CX      
        CY_delta_s      = results_delta_s.CY      
        CZ_delta_s      = results_delta_s.CZ      
        CL_delta_s      = results_delta_s.CL      
        CM_delta_s      = results_delta_s.CM      
        CN_delta_s      = results_delta_s.CN
         
    u           = np.atleast_2d(conditions.freestream.u)
    v           = np.atleast_2d(conditions.freestream.v)
    w           = np.atleast_2d(conditions.freestream.w)
    p           = np.atleast_2d(conditions.static_stability.roll_rate)        
    q           = np.atleast_2d(conditions.static_stability.pitch_rate)
    r           = np.atleast_2d(conditions.static_stability.yaw_rate)  

    # Query surrogates  
    pts_alpha            = np.hstack((AoA,Mach))
    pts_beta             = np.hstack((Beta,Mach))  
    pts_u                = np.hstack((u,Mach))
    pts_v                = np.hstack((v,Mach))
    pts_w                = np.hstack((w,Mach))
    pts_p                = np.hstack((p,Mach))
    pts_q                = np.hstack((q,Mach))
    pts_r                = np.hstack((r,Mach))
    
    # Alpha 
    results_alpha    = compute_coefficients( sub_sur.Clift_alpha,  sub_sur.Cdrag_alpha,  sub_sur.CX_alpha,  sub_sur.CY_alpha,  sub_sur.CZ_alpha,  sub_sur.CL_alpha,  sub_sur.CM_alpha,   sub_sur.CN_alpha,
                                           trans_sur.Clift_alpha,trans_sur.Cdrag_alpha,trans_sur.CX_alpha,trans_sur.CY_alpha,trans_sur.CZ_alpha,trans_sur.CL_alpha,trans_sur.CM_alpha, trans_sur.CN_alpha,
                                             sup_sur.Clift_alpha,  sup_sur.Cdrag_alpha,  sup_sur.CX_alpha,  sup_sur.CY_alpha,  sup_sur.CZ_alpha,  sup_sur.CL_alpha,  sup_sur.CM_alpha,   sup_sur.CN_alpha,
                                              h_sub,h_sup,Mach, pts_alpha)        

    Clift_alpha    = results_alpha.Clift   
    Cdrag_alpha    = results_alpha.Cdrag   
    CX_alpha       = results_alpha.CX      
    CY_alpha       = results_alpha.CY      
    CZ_alpha       = results_alpha.CZ      
    CL_alpha       = results_alpha.CL      
    CM_alpha       = results_alpha.CM      
    CN_alpha       = results_alpha.CN         
     
    # Beta 
    results_beta =  compute_coefficients(sub_sur.Clift_beta,  sub_sur.Cdrag_beta,  sub_sur.CX_beta,  sub_sur.CY_beta,  sub_sur.CZ_beta,  sub_sur.CL_beta,  sub_sur.CM_beta,   sub_sur.CN_beta,
                                       trans_sur.Clift_beta,trans_sur.Cdrag_beta,trans_sur.CX_beta,trans_sur.CY_beta,trans_sur.CZ_beta,trans_sur.CL_beta,trans_sur.CM_beta, trans_sur.CN_beta,
                                         sup_sur.Clift_beta,  sup_sur.Cdrag_beta,  sup_sur.CX_beta,  sup_sur.CY_beta,  sup_sur.CZ_beta,  sup_sur.CL_beta,  sup_sur.CM_beta,   sup_sur.CN_beta,
                                         h_sub,h_sup,Mach, pts_beta)
     
    Clift_beta   = results_beta.Clift   
    Cdrag_beta   = results_beta.Cdrag   
    CX_beta      = results_beta.CX      
    CY_beta      = results_beta.CY      
    CZ_beta      = results_beta.CZ      
    CL_beta      = results_beta.CL      
    CM_beta      = results_beta.CM      
    CN_beta      = results_beta.CN 

    # u  
    results_u    =  compute_coefficients(sub_sur.Clift_u,  sub_sur.Cdrag_u,  sub_sur.CX_u,  sub_sur.CY_u,  sub_sur.CZ_u,  sub_sur.CL_u,  sub_sur.CM_u,   sub_sur.CN_u,
                                       trans_sur.Clift_u,trans_sur.Cdrag_u,trans_sur.CX_u,trans_sur.CY_u,trans_sur.CZ_u,trans_sur.CL_u,trans_sur.CM_u, trans_sur.CN_u,
                                         sup_sur.Clift_u,  sup_sur.Cdrag_u,  sup_sur.CX_u,  sup_sur.CY_u,  sup_sur.CZ_u,  sup_sur.CL_u,  sup_sur.CM_u,   sup_sur.CN_u,
                                         h_sub,h_sup,Mach, pts_u)
     
    Clift_u   = results_u.Clift   
    Cdrag_u   = results_u.Cdrag   
    CX_u      = results_u.CX      
    CY_u      = results_u.CY      
    CZ_u      = results_u.CZ      
    CL_u      = results_u.CL      
    CM_u      = results_u.CM      
    CN_u      = results_u.CN          

    # v  
    results_v    =  compute_coefficients(sub_sur.Clift_v,  sub_sur.Cdrag_v,  sub_sur.CX_v,  sub_sur.CY_v,  sub_sur.CZ_v,  sub_sur.CL_v,  sub_sur.CM_v,   sub_sur.CN_v,
                                       trans_sur.Clift_v,trans_sur.Cdrag_v,trans_sur.CX_v,trans_sur.CY_v,trans_sur.CZ_v,trans_sur.CL_v,trans_sur.CM_v, trans_sur.CN_v,
                                         sup_sur.Clift_v,  sup_sur.Cdrag_v,  sup_sur.CX_v,  sup_sur.CY_v,  sup_sur.CZ_v,  sup_sur.CL_v,  sup_sur.CM_v,   sup_sur.CN_v,
                                         h_sub,h_sup,Mach, pts_v)
     
    Clift_v   = results_v.Clift   
    Cdrag_v   = results_v.Cdrag   
    CX_v      = results_v.CX      
    CY_v      = results_v.CY      
    CZ_v      = results_v.CZ      
    CL_v      = results_v.CL      
    CM_v      = results_v.CM      
    CN_v      = results_v.CN       

    # w  
    results_w    =  compute_coefficients(sub_sur.Clift_w,  sub_sur.Cdrag_w,  sub_sur.CX_w,  sub_sur.CY_w,  sub_sur.CZ_w,  sub_sur.CL_w,  sub_sur.CM_w,   sub_sur.CN_w,
                                       trans_sur.Clift_w,trans_sur.Cdrag_w,trans_sur.CX_w,trans_sur.CY_w,trans_sur.CZ_w,trans_sur.CL_w,trans_sur.CM_w, trans_sur.CN_w,
                                         sup_sur.Clift_w,  sup_sur.Cdrag_w,  sup_sur.CX_w,  sup_sur.CY_w,  sup_sur.CZ_w,  sup_sur.CL_w,  sup_sur.CM_w,   sup_sur.CN_w,
                                        h_sub,h_sup,Mach, pts_w)
     
    Clift_w   = results_w.Clift   
    Cdrag_w   = results_w.Cdrag   
    CX_w      = results_w.CX      
    CY_w      = results_w.CY      
    CZ_w      = results_w.CZ      
    CL_w      = results_w.CL      
    CM_w      = results_w.CM      
    CN_w      = results_w.CN
    

    # p  
    results_p    =  compute_coefficients(sub_sur.Clift_p,  sub_sur.Cdrag_p,  sub_sur.CX_p,  sub_sur.CY_p,  sub_sur.CZ_p,  sub_sur.CL_p,  sub_sur.CM_p,   sub_sur.CN_p,
                                       trans_sur.Clift_p,trans_sur.Cdrag_p,trans_sur.CX_p,trans_sur.CY_p,trans_sur.CZ_p,trans_sur.CL_p,trans_sur.CM_p, trans_sur.CN_p,
                                         sup_sur.Clift_p,  sup_sur.Cdrag_p,  sup_sur.CX_p,  sup_sur.CY_p,  sup_sur.CZ_p,  sup_sur.CL_p,  sup_sur.CM_p,   sup_sur.CN_p,
                                        h_sub,h_sup,Mach, pts_p)
     
    Clift_p   = results_p.Clift   
    Cdrag_p   = results_p.Cdrag   
    CX_p      = results_p.CX      
    CY_p      = results_p.CY      
    CZ_p      = results_p.CZ      
    CL_p      = results_p.CL      
    CM_p      = results_p.CM      
    CN_p      = results_p.CN
     

    # q  
    results_q    =  compute_coefficients(sub_sur.Clift_q,  sub_sur.Cdrag_q,  sub_sur.CX_q,  sub_sur.CY_q,  sub_sur.CZ_q,  sub_sur.CL_q,  sub_sur.CM_q,   sub_sur.CN_q,
                                       trans_sur.Clift_q,trans_sur.Cdrag_q,trans_sur.CX_q,trans_sur.CY_q,trans_sur.CZ_q,trans_sur.CL_q,trans_sur.CM_q, trans_sur.CN_q,
                                         sup_sur.Clift_q,  sup_sur.Cdrag_q,  sup_sur.CX_q,  sup_sur.CY_q,  sup_sur.CZ_q,  sup_sur.CL_q,  sup_sur.CM_q,   sup_sur.CN_q,
                                        h_sub,h_sup,Mach, pts_q)
     
    Clift_q   = results_q.Clift   
    Cdrag_q   = results_q.Cdrag   
    CX_q      = results_q.CX      
    CY_q      = results_q.CY      
    CZ_q      = results_q.CZ      
    CL_q      = results_q.CL      
    CM_q      = results_q.CM      
    CN_q      = results_q.CN
    
    # r  
    results_r    =  compute_coefficients(sub_sur.Clift_r,  sub_sur.Cdrag_r,  sub_sur.CX_r,  sub_sur.CY_r,  sub_sur.CZ_r,  sub_sur.CL_r,  sub_sur.CM_r,   sub_sur.CN_r,
                                       trans_sur.Clift_r,trans_sur.Cdrag_r,trans_sur.CX_r,trans_sur.CY_r,trans_sur.CZ_r,trans_sur.CL_r,trans_sur.CM_r, trans_sur.CN_r,
                                         sup_sur.Clift_r,  sup_sur.Cdrag_r,  sup_sur.CX_r,  sup_sur.CY_r,  sup_sur.CZ_r,  sup_sur.CL_r,  sup_sur.CM_r,   sup_sur.CN_r,
                                        h_sub,h_sup,Mach, pts_r)
     
    Clift_r   = results_r.Clift   
    Cdrag_r   = results_r.Cdrag   
    CX_r      = results_r.CX      
    CY_r      = results_r.CY      
    CZ_r      = results_r.CZ      
    CL_r      = results_r.CL      
    CM_r      = results_r.CM      
    CN_r      = results_r.CN 

    # Stability Results  
    conditions.S_ref    = ref_vals.S_ref              
    conditions.c_ref    = ref_vals.c_ref              
    conditions.b_ref    = ref_vals.b_ref
    conditions.X_ref    = ref_vals.X_ref
    conditions.Y_ref    = ref_vals.Y_ref
    conditions.Z_ref    = ref_vals.Z_ref 
    
    conditions.static_stability.coefficients.lift                     = Clift_alpha + Clift_beta + Clift_u + Clift_v + Clift_w + Clift_p + Clift_q + Clift_r 
    conditions.static_stability.coefficients.drag                     = Cdrag_alpha + Cdrag_beta + Cdrag_u + Cdrag_v + Cdrag_w + Cdrag_p + Cdrag_q + Cdrag_r 
    conditions.static_stability.coefficients.X                        = CX_alpha + CX_beta + CX_u + CX_v + CX_w + CX_p + CX_q + CX_r
    conditions.static_stability.coefficients.Y                        = CY_alpha + CY_beta + CY_u + CY_v + CY_w + CY_p + CY_q + CY_r
    conditions.static_stability.coefficients.Z                        = CZ_alpha + CZ_beta + CZ_u + CZ_v + CZ_w + CZ_p + CZ_q + CZ_r
    conditions.static_stability.coefficients.L                        = CL_alpha + CL_beta + CL_u + CL_v + CL_w + CL_p + CL_q + CL_r
    conditions.static_stability.coefficients.M                        = CM_alpha + CM_beta + CM_u + CM_v + CM_w + CM_p + CM_q + CM_r
    conditions.static_stability.coefficients.N                        = CN_alpha + CN_beta + CN_u + CN_v + CN_w + CN_p + CN_q + CN_r
    
    if aerodynamics.aileron_flag: 
        conditions.static_stability.coefficients.lift += Clift_delta_a
        conditions.static_stability.coefficients.drag += Cdrag_delta_a
        conditions.static_stability.coefficients.X    += CX_delta_a 
        conditions.static_stability.coefficients.Y    += CY_delta_a
        conditions.static_stability.coefficients.Z    += CZ_delta_a
        conditions.static_stability.coefficients.L    += CL_delta_a
        conditions.static_stability.coefficients.M    += CM_delta_a
        conditions.static_stability.coefficients.N    += CN_delta_a
        

        conditions.control_surfaces.aileron.static_stability.coefficients.lift       = Clift_delta_a         
        conditions.control_surfaces.aileron.static_stability.coefficients.drag       = Cdrag_delta_a            
        conditions.control_surfaces.aileron.static_stability.coefficients.X          = CX_delta_a             
        conditions.control_surfaces.aileron.static_stability.coefficients.Y          = CY_delta_a            
        conditions.control_surfaces.aileron.static_stability.coefficients.Z          = CZ_delta_a          
        conditions.control_surfaces.aileron.static_stability.coefficients.L          = CL_delta_a          
        conditions.control_surfaces.aileron.static_stability.coefficients.M          = CM_delta_a          
        conditions.control_surfaces.aileron.static_stability.coefficients.N          = CN_delta_a             
        
    if aerodynamics.elevator_flag: 
        conditions.static_stability.coefficients.lift += Clift_delta_e
        conditions.static_stability.coefficients.drag += Cdrag_delta_e
        conditions.static_stability.coefficients.X    += CX_delta_e 
        conditions.static_stability.coefficients.Y    += CY_delta_e
        conditions.static_stability.coefficients.Z    += CZ_delta_e
        conditions.static_stability.coefficients.L    += CL_delta_e
        conditions.static_stability.coefficients.M    += CM_delta_e
        conditions.static_stability.coefficients.N    += CN_delta_e
        
        conditions.control_surfaces.elevator.static_stability.coefficients.lift       = Clift_delta_e         
        conditions.control_surfaces.elevator.static_stability.coefficients.drag       = Cdrag_delta_e            
        conditions.control_surfaces.elevator.static_stability.coefficients.X          = CX_delta_e             
        conditions.control_surfaces.elevator.static_stability.coefficients.Y          = CY_delta_e            
        conditions.control_surfaces.elevator.static_stability.coefficients.Z          = CZ_delta_e          
        conditions.control_surfaces.elevator.static_stability.coefficients.L          = CL_delta_e          
        conditions.control_surfaces.elevator.static_stability.coefficients.M          = CM_delta_e          
        conditions.control_surfaces.elevator.static_stability.coefficients.N          = CN_delta_e            
        
    if aerodynamics.rudder_flag:  
        conditions.static_stability.coefficients.lift += Clift_delta_r
        conditions.static_stability.coefficients.drag += Cdrag_delta_r
        conditions.static_stability.coefficients.X    += CX_delta_r 
        conditions.static_stability.coefficients.Y    += CY_delta_r
        conditions.static_stability.coefficients.Z    += CZ_delta_r
        conditions.static_stability.coefficients.L    += CL_delta_r
        conditions.static_stability.coefficients.M    += CM_delta_r
        conditions.static_stability.coefficients.N    += CN_delta_r

        conditions.control_surfaces.rudder.static_stability.coefficients.lift       = Clift_delta_r         
        conditions.control_surfaces.rudder.static_stability.coefficients.drag       = Cdrag_delta_r            
        conditions.control_surfaces.rudder.static_stability.coefficients.X          = CX_delta_r             
        conditions.control_surfaces.rudder.static_stability.coefficients.Y          = CY_delta_r            
        conditions.control_surfaces.rudder.static_stability.coefficients.Z          = CZ_delta_r          
        conditions.control_surfaces.rudder.static_stability.coefficients.L          = CL_delta_r          
        conditions.control_surfaces.rudder.static_stability.coefficients.M          = CM_delta_r          
        conditions.control_surfaces.rudder.static_stability.coefficients.N          = CN_delta_r         
        
    if aerodynamics.flap_flag:
        conditions.static_stability.coefficients.lift += Clift_delta_f
        conditions.static_stability.coefficients.drag += Cdrag_delta_f
        conditions.static_stability.coefficients.X    += CX_delta_f 
        conditions.static_stability.coefficients.Y    += CY_delta_f
        conditions.static_stability.coefficients.Z    += CZ_delta_f
        conditions.static_stability.coefficients.L    += CL_delta_f
        conditions.static_stability.coefficients.M    += CM_delta_f
        conditions.static_stability.coefficients.N    += CN_delta_f
        

        conditions.control_surfaces.flap.static_stability.coefficients.lift       = Clift_delta_f         
        conditions.control_surfaces.flap.static_stability.coefficients.drag       = Cdrag_delta_f            
        conditions.control_surfaces.flap.static_stability.coefficients.X          = CX_delta_f             
        conditions.control_surfaces.flap.static_stability.coefficients.Y          = CY_delta_f            
        conditions.control_surfaces.flap.static_stability.coefficients.Z          = CZ_delta_f          
        conditions.control_surfaces.flap.static_stability.coefficients.L          = CL_delta_f          
        conditions.control_surfaces.flap.static_stability.coefficients.M          = CM_delta_f          
        conditions.control_surfaces.flap.static_stability.coefficients.N          = CN_delta_f           
        

    if aerodynamics.slat_flag: 
        conditions.static_stability.coefficients.lift += Clift_delta_s
        conditions.static_stability.coefficients.drag += Cdrag_delta_s
        conditions.static_stability.coefficients.X    += CX_delta_s 
        conditions.static_stability.coefficients.Y    += CY_delta_s
        conditions.static_stability.coefficients.Z    += CZ_delta_s
        conditions.static_stability.coefficients.L    += CL_delta_s
        conditions.static_stability.coefficients.M    += CM_delta_s
        conditions.static_stability.coefficients.N    += CN_delta_s

        conditions.control_surfaces.slat.static_stability.coefficients.lift       = Clift_delta_s         
        conditions.control_surfaces.slat.static_stability.coefficients.drag       = Cdrag_delta_s            
        conditions.control_surfaces.slat.static_stability.coefficients.X          = CX_delta_s             
        conditions.control_surfaces.slat.static_stability.coefficients.Y          = CY_delta_s            
        conditions.control_surfaces.slat.static_stability.coefficients.Z          = CZ_delta_s          
        conditions.control_surfaces.slat.static_stability.coefficients.L          = CL_delta_s          
        conditions.control_surfaces.slat.static_stability.coefficients.M          = CM_delta_s          
        conditions.control_surfaces.slat.static_stability.coefficients.N          = CN_delta_s                     
     
    
    conditions.static_stability.derivatives.Clift_alpha = compute_stability_derivative(sub_sur.dClift_dalpha ,trans_sur.dClift_dalpha ,sup_sur.dClift_dalpha , h_sub,h_sup,Mach)
    conditions.static_stability.derivatives.CX_alpha    = compute_stability_derivative(sub_sur.dCX_dalpha    ,trans_sur.dCX_dalpha    ,sup_sur.dCX_dalpha    , h_sub,h_sup,Mach)  
    conditions.static_stability.derivatives.CY_alpha    = compute_stability_derivative(sub_sur.dCY_dalpha    ,trans_sur.dCY_dalpha    ,sup_sur.dCY_dalpha    , h_sub,h_sup,Mach)
    conditions.static_stability.derivatives.CZ_alpha    = compute_stability_derivative(sub_sur.dCZ_dalpha    ,trans_sur.dCZ_dalpha    ,sup_sur.dCZ_dalpha    , h_sub,h_sup,Mach) 
    conditions.static_stability.derivatives.CL_alpha    = compute_stability_derivative(sub_sur.dCL_dalpha    ,trans_sur.dCL_dalpha    ,sup_sur.dCL_dalpha    , h_sub,h_sup,Mach)
    conditions.static_stability.derivatives.CM_alpha    = compute_stability_derivative(sub_sur.dCM_dalpha    ,trans_sur.dCM_dalpha    ,sup_sur.dCM_dalpha    , h_sub,h_sup,Mach)
    conditions.static_stability.derivatives.CN_alpha    = compute_stability_derivative(sub_sur.dCN_dalpha    ,trans_sur.dCN_dalpha    ,sup_sur.dCN_dalpha    , h_sub,h_sup,Mach)
    conditions.static_stability.derivatives.Clift_beta  = compute_stability_derivative(sub_sur.dClift_dbeta  ,trans_sur.dClift_dbeta  ,sup_sur.dClift_dbeta  , h_sub,h_sup,Mach)
    conditions.static_stability.derivatives.CX_beta     = compute_stability_derivative(sub_sur.dCX_dbeta     ,trans_sur.dCX_dbeta     ,sup_sur.dCX_dbeta     , h_sub,h_sup,Mach)  
    conditions.static_stability.derivatives.CY_beta     = compute_stability_derivative(sub_sur.dCY_dbeta     ,trans_sur.dCY_dbeta     ,sup_sur.dCY_dbeta     , h_sub,h_sup,Mach)
    conditions.static_stability.derivatives.CZ_beta     = compute_stability_derivative(sub_sur.dCZ_dbeta     ,trans_sur.dCZ_dbeta     ,sup_sur.dCZ_dbeta     , h_sub,h_sup,Mach) 
    conditions.static_stability.derivatives.CL_beta     = compute_stability_derivative(sub_sur.dCL_dbeta     ,trans_sur.dCL_dbeta     ,sup_sur.dCL_dbeta     , h_sub,h_sup,Mach)
    conditions.static_stability.derivatives.CM_beta     = compute_stability_derivative(sub_sur.dCM_dbeta     ,trans_sur.dCM_dbeta     ,sup_sur.dCM_dbeta     , h_sub,h_sup,Mach)
    conditions.static_stability.derivatives.CN_beta     = compute_stability_derivative(sub_sur.dCN_dbeta     ,trans_sur.dCN_dbeta     ,sup_sur.dCN_dbeta     , h_sub,h_sup,Mach)
    conditions.static_stability.derivatives.Clift_p     = compute_stability_derivative(sub_sur.dClift_dp     ,trans_sur.dClift_dp     ,sup_sur.dClift_dp     , h_sub,h_sup,Mach)
    conditions.static_stability.derivatives.Clift_q     = compute_stability_derivative(sub_sur.dClift_dq     ,trans_sur.dClift_dq     ,sup_sur.dClift_dq     , h_sub,h_sup,Mach)
    conditions.static_stability.derivatives.Clift_r     = compute_stability_derivative(sub_sur.dClift_dr     ,trans_sur.dClift_dr     ,sup_sur.dClift_dr     , h_sub,h_sup,Mach)
    conditions.static_stability.derivatives.CX_u        = compute_stability_derivative(sub_sur.dCX_du, trans_sur.dCX_du, sup_sur.dCX_du, h_sub,h_sup,Mach)   
    conditions.static_stability.derivatives.CX_v        = compute_stability_derivative(sub_sur.dCX_dv, trans_sur.dCX_dv, sup_sur.dCX_dv, h_sub,h_sup,Mach)
    conditions.static_stability.derivatives.CX_w        = compute_stability_derivative(sub_sur.dCX_dw, trans_sur.dCX_dw, sup_sur.dCX_dw, h_sub,h_sup,Mach)
    conditions.static_stability.derivatives.CY_u        = compute_stability_derivative(sub_sur.dCY_du, trans_sur.dCY_du, sup_sur.dCY_du, h_sub,h_sup,Mach)
    conditions.static_stability.derivatives.CY_v        = compute_stability_derivative(sub_sur.dCY_dv, trans_sur.dCY_dv, sup_sur.dCY_dv, h_sub,h_sup,Mach)
    conditions.static_stability.derivatives.CY_w        = compute_stability_derivative(sub_sur.dCY_dw, trans_sur.dCY_dw, sup_sur.dCY_dw, h_sub,h_sup,Mach)
    conditions.static_stability.derivatives.CZ_u        = compute_stability_derivative(sub_sur.dCZ_du, trans_sur.dCZ_du, sup_sur.dCZ_du, h_sub,h_sup,Mach)
    conditions.static_stability.derivatives.CZ_v        = compute_stability_derivative(sub_sur.dCZ_dv, trans_sur.dCZ_dv, sup_sur.dCZ_dv, h_sub,h_sup,Mach)
    conditions.static_stability.derivatives.CZ_w        = compute_stability_derivative(sub_sur.dCZ_dw, trans_sur.dCZ_dw, sup_sur.dCZ_dw, h_sub,h_sup,Mach)
    conditions.static_stability.derivatives.CL_u        = compute_stability_derivative(sub_sur.dCL_du, trans_sur.dCL_du, sup_sur.dCL_du, h_sub,h_sup,Mach)
    conditions.static_stability.derivatives.CL_v        = compute_stability_derivative(sub_sur.dCL_dv, trans_sur.dCL_dv, sup_sur.dCL_dv, h_sub,h_sup,Mach)
    conditions.static_stability.derivatives.CL_w        = compute_stability_derivative(sub_sur.dCL_dw, trans_sur.dCL_dw, sup_sur.dCL_dw, h_sub,h_sup,Mach)
    conditions.static_stability.derivatives.CM_u        = compute_stability_derivative(sub_sur.dCM_du, trans_sur.dCM_du, sup_sur.dCM_du, h_sub,h_sup,Mach)
    conditions.static_stability.derivatives.CM_v        = compute_stability_derivative(sub_sur.dCM_dv, trans_sur.dCM_dv, sup_sur.dCM_dv, h_sub,h_sup,Mach)
    conditions.static_stability.derivatives.CM_w        = compute_stability_derivative(sub_sur.dCM_dw, trans_sur.dCM_dw, sup_sur.dCM_dw, h_sub,h_sup,Mach)
    conditions.static_stability.derivatives.CN_u        = compute_stability_derivative(sub_sur.dCN_du, trans_sur.dCN_du, sup_sur.dCN_du, h_sub,h_sup,Mach)
    conditions.static_stability.derivatives.CN_v        = compute_stability_derivative(sub_sur.dCN_dv, trans_sur.dCN_dv, sup_sur.dCN_dv, h_sub,h_sup,Mach)
    conditions.static_stability.derivatives.CN_w        = compute_stability_derivative(sub_sur.dCN_dw, trans_sur.dCN_dw, sup_sur.dCN_dw, h_sub,h_sup,Mach) 
    conditions.static_stability.derivatives.CX_p        = compute_stability_derivative(sub_sur.dCX_dp, trans_sur.dCX_dp, sup_sur.dCX_dp, h_sub,h_sup,Mach)
    conditions.static_stability.derivatives.CX_q        = compute_stability_derivative(sub_sur.dCX_dq, trans_sur.dCX_dq, sup_sur.dCX_dq, h_sub,h_sup,Mach)
    conditions.static_stability.derivatives.CX_r        = compute_stability_derivative(sub_sur.dCX_dr, trans_sur.dCX_dr, sup_sur.dCX_dr, h_sub,h_sup,Mach)
    conditions.static_stability.derivatives.CY_p        = compute_stability_derivative(sub_sur.dCY_dp, trans_sur.dCY_dp, sup_sur.dCY_dp, h_sub,h_sup,Mach)
    conditions.static_stability.derivatives.CY_q        = compute_stability_derivative(sub_sur.dCY_dq, trans_sur.dCY_dq, sup_sur.dCY_dq, h_sub,h_sup,Mach)
    conditions.static_stability.derivatives.CY_r        = compute_stability_derivative(sub_sur.dCY_dr, trans_sur.dCY_dr, sup_sur.dCY_dr, h_sub,h_sup,Mach)
    conditions.static_stability.derivatives.CZ_p        = compute_stability_derivative(sub_sur.dCZ_dp, trans_sur.dCZ_dp, sup_sur.dCZ_dp, h_sub,h_sup,Mach)
    conditions.static_stability.derivatives.CZ_q        = compute_stability_derivative(sub_sur.dCZ_dq, trans_sur.dCZ_dq, sup_sur.dCZ_dq, h_sub,h_sup,Mach)
    conditions.static_stability.derivatives.CZ_r        = compute_stability_derivative(sub_sur.dCZ_dr, trans_sur.dCZ_dr, sup_sur.dCZ_dr, h_sub,h_sup,Mach)
    conditions.static_stability.derivatives.CL_p        = compute_stability_derivative(sub_sur.dCL_dp, trans_sur.dCL_dp, sup_sur.dCL_dp, h_sub,h_sup,Mach)
    conditions.static_stability.derivatives.CL_q        = compute_stability_derivative(sub_sur.dCL_dq, trans_sur.dCL_dq, sup_sur.dCL_dq, h_sub,h_sup,Mach)
    conditions.static_stability.derivatives.CL_r        = compute_stability_derivative(sub_sur.dCL_dr, trans_sur.dCL_dr, sup_sur.dCL_dr, h_sub,h_sup,Mach)
    conditions.static_stability.derivatives.CM_p        = compute_stability_derivative(sub_sur.dCM_dp, trans_sur.dCM_dp, sup_sur.dCM_dp, h_sub,h_sup,Mach)
    conditions.static_stability.derivatives.CM_q        = compute_stability_derivative(sub_sur.dCM_dq, trans_sur.dCM_dq, sup_sur.dCM_dq, h_sub,h_sup,Mach)
    conditions.static_stability.derivatives.CM_r        = compute_stability_derivative(sub_sur.dCM_dr, trans_sur.dCM_dr, sup_sur.dCM_dr, h_sub,h_sup,Mach)
    conditions.static_stability.derivatives.CN_p        = compute_stability_derivative(sub_sur.dCN_dp, trans_sur.dCN_dp, sup_sur.dCN_dp, h_sub,h_sup,Mach)
    conditions.static_stability.derivatives.CN_q        = compute_stability_derivative(sub_sur.dCN_dq, trans_sur.dCN_dq, sup_sur.dCN_dq, h_sub,h_sup,Mach)
    conditions.static_stability.derivatives.CN_r        = compute_stability_derivative(sub_sur.dCN_dr, trans_sur.dCN_dr, sup_sur.dCN_dr, h_sub,h_sup,Mach) 

    for wing in vehicle.wings:   
        inviscid_wing_lifts = compute_coefficient(sub_sur.Clift_wing_alpha[wing.tag],trans_sur.Clift_wing_alpha[wing.tag],sup_sur.Cdrag_wing_alpha[wing.tag],h_sub,h_sup,Mach,pts_alpha)
        inviscid_wing_drags = compute_coefficient(sub_sur.Cdrag_wing_alpha[wing.tag],trans_sur.Cdrag_wing_alpha[wing.tag],sup_sur.Cdrag_wing_alpha[wing.tag],h_sub,h_sup,Mach,pts_alpha)
        # Pack 
        conditions.aerodynamics.coefficients.lift.inviscid_wings[wing.tag]         =  inviscid_wing_lifts 
        conditions.aerodynamics.coefficients.lift.compressible_wings[wing.tag]     =  inviscid_wing_lifts 
        conditions.aerodynamics.coefficients.drag.induced.inviscid_wings[wing.tag] =  inviscid_wing_drags   
    
    conditions.aerodynamics.coefficients.lift.total            = conditions.static_stability.coefficients.lift 
    conditions.aerodynamics.coefficients.drag.induced.inviscid = conditions.static_stability.coefficients.drag   

    return

 
def evaluate_no_surrogate(state,settings,vehicle):
    """Evaluates forces and moments directly using VLM.
    
    Assumptions:
        None
        
    Source:
        None

    Args:
        aerodynamics       : VLM analysis          [unitless]
        state      : flight conditions     [unitless]
        settings   : VLM analysis settings [unitless]
        vehicle    : vehicle configuration [unitless] 
        
    Returns: 
        None  
    """          

    # unpack 
    conditions     = state.conditions 
    results        = VLM(conditions,settings,vehicle)   

    # Dimensionalize the lift and drag for each wing
    areas            = vehicle.vortex_distribution.wing_areas
    dim_wing_lifts   = results.CL_wing * areas
    dim_wing_drags   = results.CDi_wing * areas  
    i = 0 
    for wing in vehicle.wings:
        ref = wing.areas.reference
        if wing.symmetric:
            Clift_wing  = np.atleast_2d(np.sum(dim_wing_lifts[:,i:(i+2)],axis=1)).T/ref
            Cdrag_wing  = np.atleast_2d(np.sum(dim_wing_drags[:,i:(i+2)],axis=1)).T/ref 
            i+=1
        else:
            Clift_wing  = np.atleast_2d(dim_wing_lifts[:,i]).T/ref
            Cdrag_wing  = np.atleast_2d(dim_wing_drags[:,i]).T/ref 
        i+=1
         
        conditions.aerodynamics.coefficients.lift.inviscid_wings[wing.tag]         = Clift_wing
        conditions.aerodynamics.coefficients.lift.compressible_wings[wing.tag]     = Clift_wing
        conditions.aerodynamics.coefficients.drag.induced.inviscid_wings[wing.tag] = Cdrag_wing
        
         
    # Pack
    conditions.aerodynamics.coefficients.lift.total                =  results.CL  
    conditions.aerodynamics.coefficients.drag.induced.inviscid     =  results.CDi   
    

    return

def compute_stability_derivative(sub_sur,trans_sur,sup_sur,h_sub,h_sup,Mach): 
    derivative = h_sub(Mach)*sub_sur(Mach) +   (1 - (h_sup(Mach) + h_sub(Mach)))*trans_sur(Mach)  + h_sup(Mach)*sup_sur(Mach) 
    return derivative

def compute_coefficients(sub_sur_Clift,sub_sur_Cdrag,sub_sur_CX,sub_sur_CY,sub_sur_CZ,sub_sur_CL,sub_sur_CM,sub_sur_CN,
                         trans_sur_Clift,trans_sur_Cdrag,trans_sur_CX,trans_sur_CY,trans_sur_CZ,trans_sur_CL,trans_sur_CM,trans_sur_CN,
                         sup_sur_Clift,sup_sur_Cdrag,sup_sur_CX,sup_sur_CY,sup_sur_CZ,sup_sur_CL,sup_sur_CM,sup_sur_CN,
                         h_sub,h_sup,Mach, pts): 

    #  subsonic 
    sub_Clift  = np.atleast_2d(sub_sur_Clift(pts)).T  
    sub_Cdrag  = np.atleast_2d(sub_sur_Cdrag(pts)).T  
    sub_CX     = np.atleast_2d(sub_sur_CX(pts)).T 
    sub_CY     = np.atleast_2d(sub_sur_CY(pts)).T     
    sub_CZ     = np.atleast_2d(sub_sur_CZ(pts)).T     
    sub_CL     = np.atleast_2d(sub_sur_CL(pts)).T     
    sub_CM     = np.atleast_2d(sub_sur_CM(pts)).T     
    sub_CN     = np.atleast_2d(sub_sur_CN(pts)).T
  
    # transonic 
    trans_Clift  = np.atleast_2d(trans_sur_Clift(pts)).T  
    trans_Cdrag  = np.atleast_2d(trans_sur_Cdrag(pts)).T  
    trans_CX     = np.atleast_2d(trans_sur_CX(pts)).T 
    trans_CY     = np.atleast_2d(trans_sur_CY(pts)).T     
    trans_CZ     = np.atleast_2d(trans_sur_CZ(pts)).T     
    trans_CL     = np.atleast_2d(trans_sur_CL(pts)).T     
    trans_CM     = np.atleast_2d(trans_sur_CM(pts)).T     
    trans_CN     = np.atleast_2d(trans_sur_CN(pts)).T
    
    # supersonic 
    sup_Clift  = np.atleast_2d(sup_sur_Clift(pts)).T  
    sup_Cdrag  = np.atleast_2d(sup_sur_Cdrag(pts)).T  
    sup_CX     = np.atleast_2d(sup_sur_CX(pts)).T 
    sup_CY     = np.atleast_2d(sup_sur_CY(pts)).T     
    sup_CZ     = np.atleast_2d(sup_sur_CZ(pts)).T     
    sup_CL     = np.atleast_2d(sup_sur_CL(pts)).T     
    sup_CM     = np.atleast_2d(sup_sur_CM(pts)).T     
    sup_CN     = np.atleast_2d(sup_sur_CN(pts)).T            
    
    # apply 
    results       = Data() 
    results.Clift = h_sub(Mach)*sub_Clift +   (1 - (h_sup(Mach) + h_sub(Mach)))*trans_Clift  + h_sup(Mach)*sup_Clift
    results.Cdrag = h_sub(Mach)*sub_Cdrag +   (1 - (h_sup(Mach) + h_sub(Mach)))*trans_Cdrag  + h_sup(Mach)*sup_Cdrag
    results.CX    = h_sub(Mach)*sub_CX    +   (1 - (h_sup(Mach) + h_sub(Mach)))*trans_CX     + h_sup(Mach)*sup_CX   
    results.CY    = h_sub(Mach)*sub_CY    +   (1 - (h_sup(Mach) + h_sub(Mach)))*trans_CY     + h_sup(Mach)*sup_CY   
    results.CZ    = h_sub(Mach)*sub_CZ    +   (1 - (h_sup(Mach) + h_sub(Mach)))*trans_CZ     + h_sup(Mach)*sup_CZ   
    results.CL    = h_sub(Mach)*sub_CL    +   (1 - (h_sup(Mach) + h_sub(Mach)))*trans_CL     + h_sup(Mach)*sup_CL   
    results.CM    = h_sub(Mach)*sub_CM    +   (1 - (h_sup(Mach) + h_sub(Mach)))*trans_CM     + h_sup(Mach)*sup_CM   
    results.CN    = h_sub(Mach)*sub_CN    +   (1 - (h_sup(Mach) + h_sub(Mach)))*trans_CN     + h_sup(Mach)*sup_CN
  
    return results


def compute_coefficient(sub_sur_coef,trans_sur_coef, sup_sur_coef, h_sub,h_sup,Mach, pts): 

    #  subsonic 
    sub_coef  = np.atleast_2d(sub_sur_coef(pts)).T     
  
    # transonic 
    trans_coef  = np.atleast_2d(trans_sur_coef(pts)).T    
    
    # supersonic 
    sup_coef  = np.atleast_2d(sub_sur_coef(pts)).T             
    
    # apply  
    coef = h_sub(Mach)*sub_coef +   (1 - (h_sup(Mach) + h_sub(Mach)))*trans_coef  + h_sub(Mach)*sup_coef 
  
    return coef <|MERGE_RESOLUTION|>--- conflicted
+++ resolved
@@ -77,11 +77,7 @@
                 delta_f        = np.ones_like(Mach) * control_surface.deflection
     
  
-<<<<<<< HEAD
-    geometry      = aerodynamics.vehicle 
-=======
     vehicle       = aerodynamics.vehicle 
->>>>>>> b75e71f9
     hsub_min      = aerodynamics.hsub_min
     hsub_max      = aerodynamics.hsub_max
     hsup_min      = aerodynamics.hsup_min
