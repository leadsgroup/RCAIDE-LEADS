--- conflicted
+++ resolved
@@ -42,9 +42,6 @@
     sub_sur       = aerodynamics.surrogates.subsonic
     sup_sur       = aerodynamics.surrogates.supersonic
     trans_sur     = aerodynamics.surrogates.transonic 
-<<<<<<< HEAD
-    geometry      = aerodynamics.vehicle
-=======
     ref_vals      = aerodynamics.reference_values
     AoA           = np.atleast_2d(conditions.aerodynamics.angles.alpha)  
     Beta          = np.atleast_2d(conditions.aerodynamics.angles.beta)    
@@ -81,22 +78,104 @@
     
  
     vehicle       = aerodynamics.vehicle 
->>>>>>> f8335d5f
     hsub_min      = aerodynamics.hsub_min
     hsub_max      = aerodynamics.hsub_max
     hsup_min      = aerodynamics.hsup_min
-    hsup_max      = aerodynamics.hsup_max 
-    ref_vals      = aerodynamics.reference_values
- 
+    hsup_max      = aerodynamics.hsup_max
+
     # Spline for Subsonic-to-Transonic-to-Supersonic Regimes
     sub_trans_spline = Cubic_Spline_Blender(hsub_min,hsub_max)
     h_sub            = lambda M:sub_trans_spline.compute(M)          
     sup_trans_spline = Cubic_Spline_Blender(hsup_max, hsup_min) 
     h_sup            = lambda M:sup_trans_spline.compute(M)    
-
-    AoA         = np.atleast_2d(conditions.aerodynamics.angles.alpha)  
-    Beta        = np.atleast_2d(conditions.aerodynamics.angles.beta)    
-    Mach        = np.atleast_2d(conditions.freestream.mach_number)       
+ 
+    # only compute derivative if control surface exists
+    if aerodynamics.aileron_flag:  
+        pts_delta_a    = np.hstack((delta_a,Mach))
+        
+        results_delta_a =  compute_coefficients(sub_sur.Clift_delta_a,sub_sur.Cdrag_delta_a,sub_sur.CX_delta_a,sub_sur.CY_delta_a,sub_sur.CZ_delta_a,sub_sur.CL_delta_a,sub_sur.CM_delta_a, sub_sur.CN_delta_a,
+         trans_sur.Clift_delta_a,trans_sur.Cdrag_delta_a,trans_sur.CX_delta_a,trans_sur.CY_delta_a,trans_sur.CZ_delta_a,trans_sur.CL_delta_a,trans_sur.CM_delta_a, trans_sur.CN_delta_a,
+         sup_sur.Clift_delta_a,sup_sur.Cdrag_delta_a,sup_sur.CX_delta_a,sup_sur.CY_delta_a,sup_sur.CZ_delta_a,sup_sur.CL_delta_a,sup_sur.CM_delta_a, sup_sur.CN_delta_a,
+        h_sub,h_sup,Mach, pts_delta_a)
+         
+        Clift_delta_a   = results_delta_a.Clift   
+        Cdrag_delta_a   = results_delta_a.Cdrag   
+        CX_delta_a      = results_delta_a.CX      
+        CY_delta_a      = results_delta_a.CY      
+        CZ_delta_a      = results_delta_a.CZ      
+        CL_delta_a      = results_delta_a.CL      
+        CM_delta_a      = results_delta_a.CM      
+        CN_delta_a      = results_delta_a.CN      
+           
+         
+    if aerodynamics.elevator_flag: 
+        pts_delta_e    = np.hstack((delta_e,Mach))
+
+        results_delta_e =  compute_coefficients(sub_sur.Clift_delta_e,sub_sur.Cdrag_delta_e,sub_sur.CX_delta_e,sub_sur.CY_delta_e,sub_sur.CZ_delta_e,sub_sur.CL_delta_e,sub_sur.CM_delta_e, sub_sur.CN_delta_e,
+         trans_sur.Clift_delta_e,trans_sur.Cdrag_delta_e,trans_sur.CX_delta_e,trans_sur.CY_delta_e,trans_sur.CZ_delta_e,trans_sur.CL_delta_e,trans_sur.CM_delta_e, trans_sur.CN_delta_e,
+         sup_sur.Clift_delta_e,sup_sur.Cdrag_delta_e,sup_sur.CX_delta_e,sup_sur.CY_delta_e,sup_sur.CZ_delta_e,sup_sur.CL_delta_e,sup_sur.CM_delta_e, sup_sur.CN_delta_e,
+        h_sub,h_sup,Mach, pts_delta_e)
+         
+        Clift_delta_e   = results_delta_e.Clift   
+        Cdrag_delta_e   = results_delta_e.Cdrag   
+        CX_delta_e      = results_delta_e.CX      
+        CY_delta_e      = results_delta_e.CY      
+        CZ_delta_e      = results_delta_e.CZ      
+        CL_delta_e      = results_delta_e.CL      
+        CM_delta_e      = results_delta_e.CM      
+        CN_delta_e      = results_delta_e.CN
+        
+    if aerodynamics.rudder_flag: 
+        pts_delta_r    = np.hstack((delta_r,Mach))
+        
+        results_delta_r =  compute_coefficients(sub_sur.Clift_delta_r,sub_sur.Cdrag_delta_r,sub_sur.CX_delta_r,sub_sur.CY_delta_r,sub_sur.CZ_delta_r,sub_sur.CL_delta_r,sub_sur.CM_delta_r, sub_sur.CN_delta_r,
+         trans_sur.Clift_delta_r,trans_sur.Cdrag_delta_r,trans_sur.CX_delta_r,trans_sur.CY_delta_r,trans_sur.CZ_delta_r,trans_sur.CL_delta_r,trans_sur.CM_delta_r, trans_sur.CN_delta_r,
+         sup_sur.Clift_delta_r,sup_sur.Cdrag_delta_r,sup_sur.CX_delta_r,sup_sur.CY_delta_r,sup_sur.CZ_delta_r,sup_sur.CL_delta_r,sup_sur.CM_delta_r, sup_sur.CN_delta_r,
+        h_sub,h_sup,Mach, pts_delta_r)
+         
+        Clift_delta_r   = results_delta_r.Clift   
+        Cdrag_delta_r   = results_delta_r.Cdrag   
+        CX_delta_r      = results_delta_r.CX      
+        CY_delta_r      = results_delta_r.CY      
+        CZ_delta_r      = results_delta_r.CZ      
+        CL_delta_r      = results_delta_r.CL      
+        CM_delta_r      = results_delta_r.CM      
+        CN_delta_r      = results_delta_r.CN 
+                      
+    if aerodynamics.flap_flag:   
+        pts_delta_f    = np.hstack((delta_f,Mach))
+        
+        results_delta_f =  compute_coefficients(sub_sur.Clift_delta_f,sub_sur.Cdrag_delta_f,sub_sur.CX_delta_f,sub_sur.CY_delta_f,sub_sur.CZ_delta_f,sub_sur.CL_delta_f,sub_sur.CM_delta_f, sub_sur.CN_delta_f,
+         trans_sur.Clift_delta_f,trans_sur.Cdrag_delta_f,trans_sur.CX_delta_f,trans_sur.CY_delta_f,trans_sur.CZ_delta_f,trans_sur.CL_delta_f,trans_sur.CM_delta_f, trans_sur.CN_delta_f,
+         sup_sur.Clift_delta_f,sup_sur.Cdrag_delta_f,sup_sur.CX_delta_f,sup_sur.CY_delta_f,sup_sur.CZ_delta_f,sup_sur.CL_delta_f,sup_sur.CM_delta_f, sup_sur.CN_delta_f,
+        h_sub,h_sup,Mach, pts_delta_f)
+         
+        Clift_delta_f   = results_delta_f.Clift   
+        Cdrag_delta_f   = results_delta_f.Cdrag   
+        CX_delta_f      = results_delta_f.CX      
+        CY_delta_f      = results_delta_f.CY      
+        CZ_delta_f      = results_delta_f.CZ      
+        CL_delta_f      = results_delta_f.CL      
+        CM_delta_f      = results_delta_f.CM      
+        CN_delta_f      = results_delta_f.CN
+                     
+    if aerodynamics.slat_flag: 
+        pts_delta_s    = np.hstack((delta_s,Mach)) 
+        
+        results_delta_s =  compute_coefficients(sub_sur.Clift_delta_s,sub_sur.Cdrag_delta_s,sub_sur.CX_delta_s,sub_sur.CY_delta_s,sub_sur.CZ_delta_s,sub_sur.CL_delta_s,sub_sur.CM_delta_s, sub_sur.CN_delta_s,
+         trans_sur.Clift_delta_s,trans_sur.Cdrag_delta_s,trans_sur.CX_delta_s,trans_sur.CY_delta_s,trans_sur.CZ_delta_s,trans_sur.CL_delta_s,trans_sur.CM_delta_s, trans_sur.CN_delta_s,
+         sup_sur.Clift_delta_s,sup_sur.Cdrag_delta_s,sup_sur.CX_delta_s,sup_sur.CY_delta_s,sup_sur.CZ_delta_s,sup_sur.CL_delta_s,sup_sur.CM_delta_s, sup_sur.CN_delta_s,
+        h_sub,h_sup,Mach, pts_delta_s)
+         
+        Clift_delta_s   = results_delta_s.Clift   
+        Cdrag_delta_s   = results_delta_s.Cdrag   
+        CX_delta_s      = results_delta_s.CX      
+        CY_delta_s      = results_delta_s.CY      
+        CZ_delta_s      = results_delta_s.CZ      
+        CL_delta_s      = results_delta_s.CL      
+        CM_delta_s      = results_delta_s.CM      
+        CN_delta_s      = results_delta_s.CN
+         
     u           = np.atleast_2d(conditions.freestream.u)
     v           = np.atleast_2d(conditions.freestream.v)
     w           = np.atleast_2d(conditions.freestream.w)
@@ -252,169 +331,105 @@
     conditions.static_stability.coefficients.L                        = CL_alpha + CL_beta + CL_u + CL_v + CL_w + CL_p + CL_q + CL_r
     conditions.static_stability.coefficients.M                        = CM_alpha + CM_beta + CM_u + CM_v + CM_w + CM_p + CM_q + CM_r
     conditions.static_stability.coefficients.N                        = CN_alpha + CN_beta + CN_u + CN_v + CN_w + CN_p + CN_q + CN_r
- 
-
-    # loop through wings to determine what control surfaces are present
-    delta_a = np.zeros_like(Mach)
-    delta_e = np.zeros_like(Mach)
-    delta_r = np.zeros_like(Mach)
-    delta_s = np.zeros_like(Mach)
-    delta_f = np.zeros_like(Mach)
-    
-    for wing in geometry.wings: 
-        for control_surface in wing.control_surfaces:  
-            if type(control_surface) == RCAIDE.Library.Components.Wings.Control_Surfaces.Aileron:
-                if trim ==  True: 
-                    delta_a        = np.atleast_2d(conditions.control_surfaces.aileron.deflection)
-                else:
-                    delta_a        = np.ones_like(Mach) * control_surface.deflection 
-            
-                pts_delta_a    = np.hstack((delta_a,Mach))
-                
-                results_delta_a =  compute_coefficients(sub_sur.Clift_delta_a,sub_sur.Cdrag_delta_a,sub_sur.CX_delta_a,sub_sur.CY_delta_a,sub_sur.CZ_delta_a,sub_sur.CL_delta_a,sub_sur.CM_delta_a, sub_sur.CN_delta_a,
-                 trans_sur.Clift_delta_a,trans_sur.Cdrag_delta_a,trans_sur.CX_delta_a,trans_sur.CY_delta_a,trans_sur.CZ_delta_a,trans_sur.CL_delta_a,trans_sur.CM_delta_a, trans_sur.CN_delta_a,
-                 sup_sur.Clift_delta_a,sup_sur.Cdrag_delta_a,sup_sur.CX_delta_a,sup_sur.CY_delta_a,sup_sur.CZ_delta_a,sup_sur.CL_delta_a,sup_sur.CM_delta_a, sup_sur.CN_delta_a,
-                h_sub,h_sup,Mach, pts_delta_a)
-                
-                conditions.static_stability.coefficients.lift += results_delta_a.Clift 
-                conditions.static_stability.coefficients.drag += results_delta_a.Cdrag 
-                conditions.static_stability.coefficients.X    += results_delta_a.CX    
-                conditions.static_stability.coefficients.Y    += results_delta_a.CY    
-                conditions.static_stability.coefficients.Z    += results_delta_a.CZ    
-                conditions.static_stability.coefficients.L    += results_delta_a.CL    
-                conditions.static_stability.coefficients.M    += results_delta_a.CM    
-                conditions.static_stability.coefficients.N    += results_delta_a.CN
-                
-        
-                conditions.control_surfaces.aileron.static_stability.coefficients.lift       = results_delta_a.Clift     
-                conditions.control_surfaces.aileron.static_stability.coefficients.drag       = results_delta_a.Cdrag        
-                conditions.control_surfaces.aileron.static_stability.coefficients.X          = results_delta_a.CX         
-                conditions.control_surfaces.aileron.static_stability.coefficients.Y          = results_delta_a.CY        
-                conditions.control_surfaces.aileron.static_stability.coefficients.Z          = results_delta_a.CZ      
-                conditions.control_surfaces.aileron.static_stability.coefficients.L          = results_delta_a.CL      
-                conditions.control_surfaces.aileron.static_stability.coefficients.M          = results_delta_a.CM      
-                conditions.control_surfaces.aileron.static_stability.coefficients.N          = results_delta_a.CN
-                
-            if type(control_surface) == RCAIDE.Library.Components.Wings.Control_Surfaces.Elevator: 
-                if trim ==  True: 
-                    delta_e        = np.atleast_2d(conditions.control_surfaces.elevator.deflection)
-                else:  
-                    delta_e        = np.ones_like(Mach) * control_surface.deflection 
-            
-                pts_delta_e    = np.hstack((delta_e,Mach))
-        
-                results_delta_e =  compute_coefficients(sub_sur.Clift_delta_e,sub_sur.Cdrag_delta_e,sub_sur.CX_delta_e,sub_sur.CY_delta_e,sub_sur.CZ_delta_e,sub_sur.CL_delta_e,sub_sur.CM_delta_e, sub_sur.CN_delta_e,
-                 trans_sur.Clift_delta_e,trans_sur.Cdrag_delta_e,trans_sur.CX_delta_e,trans_sur.CY_delta_e,trans_sur.CZ_delta_e,trans_sur.CL_delta_e,trans_sur.CM_delta_e, trans_sur.CN_delta_e,
-                 sup_sur.Clift_delta_e,sup_sur.Cdrag_delta_e,sup_sur.CX_delta_e,sup_sur.CY_delta_e,sup_sur.CZ_delta_e,sup_sur.CL_delta_e,sup_sur.CM_delta_e, sup_sur.CN_delta_e,
-                h_sub,h_sup,Mach, pts_delta_e) 
-                
-                conditions.static_stability.coefficients.lift += results_delta_e.Clift  
-                conditions.static_stability.coefficients.drag += results_delta_e.Cdrag  
-                conditions.static_stability.coefficients.X    += results_delta_e.CX     
-                conditions.static_stability.coefficients.Y    += results_delta_e.CY     
-                conditions.static_stability.coefficients.Z    += results_delta_e.CZ     
-                conditions.static_stability.coefficients.L    += results_delta_e.CL     
-                conditions.static_stability.coefficients.M    += results_delta_e.CM     
-                conditions.static_stability.coefficients.N    += results_delta_e.CN
-                
-                conditions.control_surfaces.elevator.static_stability.coefficients.lift       = results_delta_e.Clift   
-                conditions.control_surfaces.elevator.static_stability.coefficients.drag       = results_delta_e.Cdrag      
-                conditions.control_surfaces.elevator.static_stability.coefficients.X          = results_delta_e.CX       
-                conditions.control_surfaces.elevator.static_stability.coefficients.Y          = results_delta_e.CY      
-                conditions.control_surfaces.elevator.static_stability.coefficients.Z          = results_delta_e.CZ     
-                conditions.control_surfaces.elevator.static_stability.coefficients.L          = results_delta_e.CL     
-                conditions.control_surfaces.elevator.static_stability.coefficients.M          = results_delta_e.CM     
-                conditions.control_surfaces.elevator.static_stability.coefficients.N          = results_delta_e.CN
-                
-            if type(control_surface) == RCAIDE.Library.Components.Wings.Control_Surfaces.Rudder: 
-                if trim ==  True: 
-                    delta_r        = np.atleast_2d(conditions.control_surfaces.rudder.deflection)
-                else:  
-                    delta_r        = np.ones_like(Mach) * control_surface.deflection
-                    
-        
-                pts_delta_r    = np.hstack((delta_r,Mach))
-                
-                results_delta_r =  compute_coefficients(sub_sur.Clift_delta_r,sub_sur.Cdrag_delta_r,sub_sur.CX_delta_r,sub_sur.CY_delta_r,sub_sur.CZ_delta_r,sub_sur.CL_delta_r,sub_sur.CM_delta_r, sub_sur.CN_delta_r,
-                 trans_sur.Clift_delta_r,trans_sur.Cdrag_delta_r,trans_sur.CX_delta_r,trans_sur.CY_delta_r,trans_sur.CZ_delta_r,trans_sur.CL_delta_r,trans_sur.CM_delta_r, trans_sur.CN_delta_r,
-                 sup_sur.Clift_delta_r,sup_sur.Cdrag_delta_r,sup_sur.CX_delta_r,sup_sur.CY_delta_r,sup_sur.CZ_delta_r,sup_sur.CL_delta_r,sup_sur.CM_delta_r, sup_sur.CN_delta_r,
-                h_sub,h_sup,Mach, pts_delta_r) 
-                        
-                conditions.static_stability.coefficients.lift += results_delta_r.Clift   
-                conditions.static_stability.coefficients.drag += results_delta_r.Cdrag   
-                conditions.static_stability.coefficients.X    += results_delta_r.CX      
-                conditions.static_stability.coefficients.Y    += results_delta_r.CY      
-                conditions.static_stability.coefficients.Z    += results_delta_r.CZ      
-                conditions.static_stability.coefficients.L    += results_delta_r.CL      
-                conditions.static_stability.coefficients.M    += results_delta_r.CM      
-                conditions.static_stability.coefficients.N    += results_delta_r.CN 
-        
-                conditions.control_surfaces.rudder.static_stability.coefficients.lift       = results_delta_r.Clift   
-                conditions.control_surfaces.rudder.static_stability.coefficients.drag       = results_delta_r.Cdrag     
-                conditions.control_surfaces.rudder.static_stability.coefficients.X          = results_delta_r.CX      
-                conditions.control_surfaces.rudder.static_stability.coefficients.Y          = results_delta_r.CY      
-                conditions.control_surfaces.rudder.static_stability.coefficients.Z          = results_delta_r.CZ      
-                conditions.control_surfaces.rudder.static_stability.coefficients.L          = results_delta_r.CL      
-                conditions.control_surfaces.rudder.static_stability.coefficients.M          = results_delta_r.CM      
-                conditions.control_surfaces.rudder.static_stability.coefficients.N          = results_delta_r.CN
-                
-            if type(control_surface) == RCAIDE.Library.Components.Wings.Control_Surfaces.Slat:  
-                delta_s        = np.ones_like(Mach) * control_surface.deflection
-        
-                pts_delta_s    = np.hstack((delta_s,Mach)) 
-                
-                results_delta_s =  compute_coefficients(sub_sur.Clift_delta_s,sub_sur.Cdrag_delta_s,sub_sur.CX_delta_s,sub_sur.CY_delta_s,sub_sur.CZ_delta_s,sub_sur.CL_delta_s,sub_sur.CM_delta_s, sub_sur.CN_delta_s,
-                 trans_sur.Clift_delta_s,trans_sur.Cdrag_delta_s,trans_sur.CX_delta_s,trans_sur.CY_delta_s,trans_sur.CZ_delta_s,trans_sur.CL_delta_s,trans_sur.CM_delta_s, trans_sur.CN_delta_s,
-                 sup_sur.Clift_delta_s,sup_sur.Cdrag_delta_s,sup_sur.CX_delta_s,sup_sur.CY_delta_s,sup_sur.CZ_delta_s,sup_sur.CL_delta_s,sup_sur.CM_delta_s, sup_sur.CN_delta_s,
-                h_sub,h_sup,Mach, pts_delta_s) 
-                
-                conditions.static_stability.coefficients.lift += results_delta_s.Clift   
-                conditions.static_stability.coefficients.drag += results_delta_s.Cdrag   
-                conditions.static_stability.coefficients.X    += results_delta_s.CX      
-                conditions.static_stability.coefficients.Y    += results_delta_s.CY      
-                conditions.static_stability.coefficients.Z    += results_delta_s.CZ      
-                conditions.static_stability.coefficients.L    += results_delta_s.CL      
-                conditions.static_stability.coefficients.M    += results_delta_s.CM      
-                conditions.static_stability.coefficients.N    += results_delta_s.CN
-        
-                conditions.control_surfaces.slat.static_stability.coefficients.lift       = results_delta_s.Clift       
-                conditions.control_surfaces.slat.static_stability.coefficients.drag       = results_delta_s.Cdrag          
-                conditions.control_surfaces.slat.static_stability.coefficients.X          = results_delta_s.CX           
-                conditions.control_surfaces.slat.static_stability.coefficients.Y          = results_delta_s.CY          
-                conditions.control_surfaces.slat.static_stability.coefficients.Z          = results_delta_s.CZ        
-                conditions.control_surfaces.slat.static_stability.coefficients.L          = results_delta_s.CL        
-                conditions.control_surfaces.slat.static_stability.coefficients.M          = results_delta_s.CM        
-                conditions.control_surfaces.slat.static_stability.coefficients.N          = results_delta_s.CN
-                
-            if type(control_surface) == RCAIDE.Library.Components.Wings.Control_Surfaces.Flap:   
-                delta_f        = np.ones_like(Mach) * control_surface.deflection
-        
-                pts_delta_f    = np.hstack((delta_f,Mach))
-                
-                results_delta_f =  compute_coefficients(sub_sur.Clift_delta_f,sub_sur.Cdrag_delta_f,sub_sur.CX_delta_f,sub_sur.CY_delta_f,sub_sur.CZ_delta_f,sub_sur.CL_delta_f,sub_sur.CM_delta_f, sub_sur.CN_delta_f,
-                 trans_sur.Clift_delta_f,trans_sur.Cdrag_delta_f,trans_sur.CX_delta_f,trans_sur.CY_delta_f,trans_sur.CZ_delta_f,trans_sur.CL_delta_f,trans_sur.CM_delta_f, trans_sur.CN_delta_f,
-                 sup_sur.Clift_delta_f,sup_sur.Cdrag_delta_f,sup_sur.CX_delta_f,sup_sur.CY_delta_f,sup_sur.CZ_delta_f,sup_sur.CL_delta_f,sup_sur.CM_delta_f, sup_sur.CN_delta_f,
-                h_sub,h_sup,Mach, pts_delta_f) 
-                
-                conditions.static_stability.coefficients.lift += results_delta_f.Clift   
-                conditions.static_stability.coefficients.drag += results_delta_f.Cdrag   
-                conditions.static_stability.coefficients.X    += results_delta_f.CX      
-                conditions.static_stability.coefficients.Y    += results_delta_f.CY      
-                conditions.static_stability.coefficients.Z    += results_delta_f.CZ      
-                conditions.static_stability.coefficients.L    += results_delta_f.CL      
-                conditions.static_stability.coefficients.M    += results_delta_f.CM      
-                conditions.static_stability.coefficients.N    += results_delta_f.CN
-                
-        
-                conditions.control_surfaces.flap.static_stability.coefficients.lift       = results_delta_f.Clift   
-                conditions.control_surfaces.flap.static_stability.coefficients.drag       = results_delta_f.Cdrag     
-                conditions.control_surfaces.flap.static_stability.coefficients.X          = results_delta_f.CX      
-                conditions.control_surfaces.flap.static_stability.coefficients.Y          = results_delta_f.CY      
-                conditions.control_surfaces.flap.static_stability.coefficients.Z          = results_delta_f.CZ      
-                conditions.control_surfaces.flap.static_stability.coefficients.L          = results_delta_f.CL      
-                conditions.control_surfaces.flap.static_stability.coefficients.M          = results_delta_f.CM      
-                conditions.control_surfaces.flap.static_stability.coefficients.N          = results_delta_f.CN
-                                 
+    
+    if aerodynamics.aileron_flag: 
+        conditions.static_stability.coefficients.lift += Clift_delta_a
+        conditions.static_stability.coefficients.drag += Cdrag_delta_a
+        conditions.static_stability.coefficients.X    += CX_delta_a 
+        conditions.static_stability.coefficients.Y    += CY_delta_a
+        conditions.static_stability.coefficients.Z    += CZ_delta_a
+        conditions.static_stability.coefficients.L    += CL_delta_a
+        conditions.static_stability.coefficients.M    += CM_delta_a
+        conditions.static_stability.coefficients.N    += CN_delta_a
+        
+
+        conditions.control_surfaces.aileron.static_stability.coefficients.lift       = Clift_delta_a         
+        conditions.control_surfaces.aileron.static_stability.coefficients.drag       = Cdrag_delta_a            
+        conditions.control_surfaces.aileron.static_stability.coefficients.X          = CX_delta_a             
+        conditions.control_surfaces.aileron.static_stability.coefficients.Y          = CY_delta_a            
+        conditions.control_surfaces.aileron.static_stability.coefficients.Z          = CZ_delta_a          
+        conditions.control_surfaces.aileron.static_stability.coefficients.L          = CL_delta_a          
+        conditions.control_surfaces.aileron.static_stability.coefficients.M          = CM_delta_a          
+        conditions.control_surfaces.aileron.static_stability.coefficients.N          = CN_delta_a             
+        
+    if aerodynamics.elevator_flag: 
+        conditions.static_stability.coefficients.lift += Clift_delta_e
+        conditions.static_stability.coefficients.drag += Cdrag_delta_e
+        conditions.static_stability.coefficients.X    += CX_delta_e 
+        conditions.static_stability.coefficients.Y    += CY_delta_e
+        conditions.static_stability.coefficients.Z    += CZ_delta_e
+        conditions.static_stability.coefficients.L    += CL_delta_e
+        conditions.static_stability.coefficients.M    += CM_delta_e
+        conditions.static_stability.coefficients.N    += CN_delta_e
+        
+        conditions.control_surfaces.elevator.static_stability.coefficients.lift       = Clift_delta_e         
+        conditions.control_surfaces.elevator.static_stability.coefficients.drag       = Cdrag_delta_e            
+        conditions.control_surfaces.elevator.static_stability.coefficients.X          = CX_delta_e             
+        conditions.control_surfaces.elevator.static_stability.coefficients.Y          = CY_delta_e            
+        conditions.control_surfaces.elevator.static_stability.coefficients.Z          = CZ_delta_e          
+        conditions.control_surfaces.elevator.static_stability.coefficients.L          = CL_delta_e          
+        conditions.control_surfaces.elevator.static_stability.coefficients.M          = CM_delta_e          
+        conditions.control_surfaces.elevator.static_stability.coefficients.N          = CN_delta_e            
+        
+    if aerodynamics.rudder_flag:  
+        conditions.static_stability.coefficients.lift += Clift_delta_r
+        conditions.static_stability.coefficients.drag += Cdrag_delta_r
+        conditions.static_stability.coefficients.X    += CX_delta_r 
+        conditions.static_stability.coefficients.Y    += CY_delta_r
+        conditions.static_stability.coefficients.Z    += CZ_delta_r
+        conditions.static_stability.coefficients.L    += CL_delta_r
+        conditions.static_stability.coefficients.M    += CM_delta_r
+        conditions.static_stability.coefficients.N    += CN_delta_r
+
+        conditions.control_surfaces.rudder.static_stability.coefficients.lift       = Clift_delta_r         
+        conditions.control_surfaces.rudder.static_stability.coefficients.drag       = Cdrag_delta_r            
+        conditions.control_surfaces.rudder.static_stability.coefficients.X          = CX_delta_r             
+        conditions.control_surfaces.rudder.static_stability.coefficients.Y          = CY_delta_r            
+        conditions.control_surfaces.rudder.static_stability.coefficients.Z          = CZ_delta_r          
+        conditions.control_surfaces.rudder.static_stability.coefficients.L          = CL_delta_r          
+        conditions.control_surfaces.rudder.static_stability.coefficients.M          = CM_delta_r          
+        conditions.control_surfaces.rudder.static_stability.coefficients.N          = CN_delta_r         
+        
+    if aerodynamics.flap_flag:
+        conditions.static_stability.coefficients.lift += Clift_delta_f
+        conditions.static_stability.coefficients.drag += Cdrag_delta_f
+        conditions.static_stability.coefficients.X    += CX_delta_f 
+        conditions.static_stability.coefficients.Y    += CY_delta_f
+        conditions.static_stability.coefficients.Z    += CZ_delta_f
+        conditions.static_stability.coefficients.L    += CL_delta_f
+        conditions.static_stability.coefficients.M    += CM_delta_f
+        conditions.static_stability.coefficients.N    += CN_delta_f
+        
+
+        conditions.control_surfaces.flap.static_stability.coefficients.lift       = Clift_delta_f         
+        conditions.control_surfaces.flap.static_stability.coefficients.drag       = Cdrag_delta_f            
+        conditions.control_surfaces.flap.static_stability.coefficients.X          = CX_delta_f             
+        conditions.control_surfaces.flap.static_stability.coefficients.Y          = CY_delta_f            
+        conditions.control_surfaces.flap.static_stability.coefficients.Z          = CZ_delta_f          
+        conditions.control_surfaces.flap.static_stability.coefficients.L          = CL_delta_f          
+        conditions.control_surfaces.flap.static_stability.coefficients.M          = CM_delta_f          
+        conditions.control_surfaces.flap.static_stability.coefficients.N          = CN_delta_f           
+        
+
+    if aerodynamics.slat_flag: 
+        conditions.static_stability.coefficients.lift += Clift_delta_s
+        conditions.static_stability.coefficients.drag += Cdrag_delta_s
+        conditions.static_stability.coefficients.X    += CX_delta_s 
+        conditions.static_stability.coefficients.Y    += CY_delta_s
+        conditions.static_stability.coefficients.Z    += CZ_delta_s
+        conditions.static_stability.coefficients.L    += CL_delta_s
+        conditions.static_stability.coefficients.M    += CM_delta_s
+        conditions.static_stability.coefficients.N    += CN_delta_s
+
+        conditions.control_surfaces.slat.static_stability.coefficients.lift       = Clift_delta_s         
+        conditions.control_surfaces.slat.static_stability.coefficients.drag       = Cdrag_delta_s            
+        conditions.control_surfaces.slat.static_stability.coefficients.X          = CX_delta_s             
+        conditions.control_surfaces.slat.static_stability.coefficients.Y          = CY_delta_s            
+        conditions.control_surfaces.slat.static_stability.coefficients.Z          = CZ_delta_s          
+        conditions.control_surfaces.slat.static_stability.coefficients.L          = CL_delta_s          
+        conditions.control_surfaces.slat.static_stability.coefficients.M          = CM_delta_s          
+        conditions.control_surfaces.slat.static_stability.coefficients.N          = CN_delta_s                     
+     
     
     conditions.static_stability.derivatives.Clift_alpha = compute_stability_derivative(sub_sur.dClift_dalpha ,trans_sur.dClift_dalpha ,sup_sur.dClift_dalpha , h_sub,h_sup,Mach)
     conditions.static_stability.derivatives.CX_alpha    = compute_stability_derivative(sub_sur.dCX_dalpha    ,trans_sur.dCX_dalpha    ,sup_sur.dCX_dalpha    , h_sub,h_sup,Mach)  
