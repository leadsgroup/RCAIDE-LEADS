# RCAIDE/Methods/Energy/Sources/Battery/Lithium_Ion_NMC/.py
# 
# 
# Created:  Feb 2024, M. Clarke
# Modified: Sep 2024, S. Shekar

# ----------------------------------------------------------------------------------------------------------------------
#  IMPORT
# ----------------------------------------------------------------------------------------------------------------------
from RCAIDE.Framework.Core                       import Units 
import numpy as np
from copy import  deepcopy
 
# ----------------------------------------------------------------------------------------------------------------------
# compute_nmc_cell_performance
# ---------------------------------------------------------------------------------------------------------------------- 
def compute_nmc_cell_performance(battery,state,bus,coolant_lines,t_idx, delta_t): 
    '''This is an electric cycle model for 18650 lithium-nickel-manganese-cobalt-oxide
       battery cells. The model uses experimental data performed
       by the Automotive Industrial Systems Company of Panasonic Group 

       Sources:  
       Internal Resistance Model:
       Zou, Y., Hu, X., Ma, H., and Li, S. E., "Combined State of Charge and State of
       Health estimation over lithium-ion battery cellcycle lifespan for electric 
       vehicles,"Journal of Power Sources, Vol. 273, 2015, pp. 793-803.
       doi:10.1016/j.jpowsour.2014.09.146,URLhttp://dx.doi.org/10.1016/j.jpowsour.2014.09.146. 

       Battery Heat Generation Model and  Entropy Model:
       Jeon, Dong Hyup, and Seung Man Baek. "Thermal modeling of cylindrical lithium ion 
       battery during discharge cycle." Energy Conversion and Management 52.8-9 (2011): 
       2973-2981. 

       Assumtions:
       1) All battery modules exhibit the same themal behaviour. 

       Inputs:
         battery.
               I_bat             (maximum_energy)                      [Joules]
               cell_mass         (battery cell mass)                   [kilograms]
               Cp                (battery cell specific heat capacity) [J/(K kg)] 
               t                 (battery age in days)                 [days] 
               T_ambient         (ambient temperature)                 [Kelvin]
               T_current         (pack temperature)                    [Kelvin]
               T_cell            (battery cell temperature)            [Kelvin]
               E_max             (max energy)                          [Joules]
               E_current         (current energy)                      [Joules]
               Q_prior           (charge throughput)                   [Amp-hrs]
               R_growth_factor   (internal resistance growth factor)   [unitless]

         inputs.
               I_bat             (current)                             [amps]
               P_bat             (power)                               [Watts]

       Outputs:
         battery.
              current_energy                                           [Joules]
              temperature                                              [Kelvin]
              heat_energy_generated                                    [Watts]
              load_power                                               [Watts]
              current                                                  [Amps]
              battery_voltage_open_circuit                             [Volts]
              charge_throughput                                        [Amp-hrs]
              internal_resistance                                      [Ohms]
              battery_state_of_charge                                  [unitless]
              depth_of_discharge                                       [unitless]
              battery_voltage_under_load                               [Volts]

    '''


    # Unpack varibles 
   
    # Battery Properties
    electrode_area     = battery.cell.electrode_area 
    As_cell            = battery.cell.surface_area
    cell_mass          = battery.cell.mass    
    Cp                 = battery.cell.specific_heat_capacity       
    battery_data       = battery.cell.discharge_performance_map
    
    # ---------------------------------------------------------------------------------
    # Compute Bus electrical properties 
    # -------------------------------------------------------------------------    
    bus_conditions              =  state.conditions.energy[bus.tag]
    bus_config                  =  bus.battery_module_electric_configuration
    P_bus                       = bus_conditions.power_draw
    V_bus                       = bus.voltage
    bus_conditions.current_draw = P_bus/V_bus
    I_bus                       = bus_conditions.current_draw
    
    # ---------------------------------------------------------------------------------
    # Compute Battery Conditions
    # -------------------------------------------------------------------------    
    battery_conditions = state.conditions.energy[bus.tag].battery_modules[battery.tag]  
   
    E_max              = battery_conditions.maximum_initial_energy * battery_conditions.cell.capacity_fade_factor
    E_module           = battery_conditions.energy
    
    V_oc_module        = battery_conditions.voltage_open_circuit
    V_oc_cell          = battery_conditions.cell.voltage_open_circuit   
  
    P_module           = battery_conditions.power
    P_cell             = battery_conditions.cell.power
    
    R_0_module         = battery_conditions.internal_resistance
    R_0_cell           = battery_conditions.cell.internal_resistance
    
    Q_heat_module      = battery_conditions.heat_energy_generated
    Q_heat_cell        = battery_conditions.cell.heat_energy_generated
    
    V_ul_module         = battery_conditions.voltage_under_load
    V_ul_cell           = battery_conditions.cell.voltage_under_load
    
    I_module           = battery_conditions.current 
    I_cell             = battery_conditions.cell.current
    
    T_module           = battery_conditions.temperature                 
    T_cell             = battery_conditions.cell.temperature
    
    SOC_cell           = battery_conditions.cell.state_of_charge  
    E_cell             = battery_conditions.cell.energy                   
    Q_cell             = battery_conditions.cell.charge_throughput              
    DOD_cell           = battery_conditions.cell.depth_of_discharge
    
    # ---------------------------------------------------------------------------------
    # Compute battery electrical properties 
    # -------------------------------------------------------------------------    
    # Calculate the current going into one cell  
    n_series          = battery.electrical_configuration.series
    n_parallel        = battery.electrical_configuration.parallel 
    n_total           = battery.electrical_configuration.total
    no_modules        = len(bus.battery_modules)
    
    # ---------------------------------------------------------------------------------
    # Examine Thermal Management System
    # ---------------------------------------------------------------------------------
    HAS = None  
    for coolant_line in coolant_lines:
        for tag, item in  coolant_line.items():
            if tag == 'battery_modules':
                for sub_tag, sub_item in item.items():
                    if sub_tag == battery.tag:
                        for btms in  sub_item:
                            HAS = btms    


    # ---------------------------------------------------------------------------------------------------
    # Current State 
    # ---------------------------------------------------------------------------------------------------
    if bus_config == 'Series':
        I_module[t_idx]      = I_bus[t_idx]
<<<<<<< HEAD
    elif bus_config ==  'Parallel':
=======
    elif bus_config  == 'Parallel':
>>>>>>> c44a14d5
        I_module[t_idx]      = I_bus[t_idx] / len(bus.battery_modules)

    I_cell[t_idx]        = I_module[t_idx] / n_parallel   

    # ---------------------------------------------------------------------------------
    # Compute battery cell temperature 
    # ---------------------------------------------------------------------------------
    R_0_cell[t_idx]                     =  (0.01483*(SOC_cell[t_idx]**2) - 0.02518*SOC_cell[t_idx] + 0.1036) *battery_conditions.cell.resistance_growth_factor  
    R_0_cell[t_idx][R_0_cell[t_idx]<0]  = 0. 

    # Determine temperature increase         
    sigma                 = 139 # Electrical conductivity
    n                     = 1
    F                     = 96485 # C/mol Faraday constant    
    delta_S               = -496.66*(SOC_cell[t_idx])**6 +  1729.4*(SOC_cell[t_idx])**5 + -2278 *(SOC_cell[t_idx])**4 +  1382.2 *(SOC_cell[t_idx])**3 + \
                            -380.47*(SOC_cell[t_idx])**2 +  46.508*(SOC_cell[t_idx])  + -10.692  

    i_cell                = I_cell[t_idx]/electrode_area # current intensity 
    q_dot_entropy         = -(T_cell[t_idx])*delta_S*i_cell/(n*F)       
    q_dot_joule           = (i_cell**2)/sigma                   
    Q_heat_cell[t_idx]    = (q_dot_joule + q_dot_entropy)*As_cell 
    Q_heat_module[t_idx]  = Q_heat_cell[t_idx]*n_total  

    V_ul_cell[t_idx]      = compute_nmc_cell_state(battery_data,SOC_cell[t_idx],T_cell[t_idx],abs(I_cell[t_idx])) 

    V_oc_cell[t_idx]      = V_ul_cell[t_idx] + (abs(I_cell[t_idx]) * R_0_cell[t_idx])              

    # Effective Power flowing through battery 
    P_module[t_idx]       = P_bus[t_idx] /no_modules  - np.abs(Q_heat_module[t_idx]) 

    # store remaining variables 
    V_oc_module[t_idx]     = V_oc_cell[t_idx]*n_series 
    V_ul_module[t_idx]     = V_ul_cell[t_idx]*n_series  
    T_module[t_idx]        = T_cell[t_idx]   # Assume the cell temperature is the temperature of the module
    P_cell[t_idx]          = P_module[t_idx]/n_total  
    E_cell[t_idx]          = E_module[t_idx]/n_total  

    # ---------------------------------------------------------------------------------------------------     
    # Future State 
    # --------------------------------------------------------------------------------------------------- 
    if t_idx != state.numerics.number_of_control_points-1:  

        # Compute cell temperature
        if HAS is not None:
            T_cell[t_idx+1]  = HAS.compute_thermal_performance(battery,bus,coolant_line,Q_heat_cell[t_idx],T_cell[t_idx],state,delta_t[t_idx],t_idx)
        else:
            # Considers a thermally insulated system and the heat piles on in the system
            dT_dt              = Q_heat_cell[t_idx]/(cell_mass*Cp)
            T_cell[t_idx+1]    =  T_cell[t_idx] + dT_dt*delta_t[t_idx]
            
        # Compute state of charge and depth of discarge of the battery
        E_module[t_idx+1]                             = E_module[t_idx] -P_module[t_idx]*delta_t[t_idx] 
        E_module[t_idx+1][E_module[t_idx+1] > E_max]  = E_max
        SOC_cell[t_idx+1]                             = E_module[t_idx+1]/E_max 
        SOC_cell[t_idx+1][SOC_cell[t_idx+1]>1]        = 1.
        SOC_cell[t_idx+1][SOC_cell[t_idx+1]<0]        = 0. 
        DOD_cell[t_idx+1]                             = 1 - SOC_cell[t_idx+1]  
    
        # Determine new charge throughput (the amount of charge gone through the battery)
        Q_cell[t_idx+1]    = Q_cell[t_idx] + abs(I_cell[t_idx])*delta_t[t_idx]/Units.hr
        
    stored_results_flag     = True
    stored_battery_tag     = battery.tag  
        
    return stored_results_flag, stored_battery_tag


def reuse_stored_nmc_cell_data(battery,state,bus,coolant_lines, t_idx, delta_t,stored_results_flag, stored_battery_tag):
    '''Reuses results from one propulsor for identical batteries
    
    Assumptions: 
    N/A

    Source:
    N/A

    Inputs:  
    

    Outputs:  
    
    Properties Used: 
    N.A.        
    '''
   
    state.conditions.energy[bus.tag].battery_modules[battery.tag] = deepcopy(state.conditions.energy[bus.tag].battery_modules[stored_battery_tag])
    
        
    return

## @ingroup Methods-Energy-Sources-Lithium_Ion_NMC
def compute_nmc_cell_state(battery_data,SOC,T,I):
    """This computes the electrical state variables of a lithium ion 
    battery cell with a  lithium-nickel-cobalt-aluminum oxide cathode 
    chemistry from look-up tables 
     
    Assumtions: 
    N/A
    
    Source:  
    N/A 
     
    Inputs:
        SOC           - state of charge of cell     [unitless]
        battery_data  - look-up data structure      [unitless]
        T             - battery cell temperature    [Kelvin]
        I             - battery cell current        [Amperes]
    
    Outputs:  
        V_ul          - under-load voltage          [Volts] 
        
    """ 

    # Make sure things do not break by limiting current, temperature and current 
    SOC[SOC < 0.]   = 0.  
    SOC[SOC > 1.]   = 1.    
    DOD             = 1 - SOC 
    
    T[np.isnan(T)] = 302.65
    T[T<272.65]    = 272.65 # model does not fit for below 0  degrees
    T[T>322.65]    = 322.65 # model does not fit for above 50 degrees
     
    I[I<0.0]       = 0.0
    I[I>8.0]       = 8.0   
     
    pts            = np.hstack((np.hstack((I, T)),DOD  )) # amps, temp, SOC   
    V_ul           = np.atleast_2d(battery_data.Voltage(pts)[:,1]).T  
    
    return V_ul<|MERGE_RESOLUTION|>--- conflicted
+++ resolved
@@ -149,11 +149,7 @@
     # ---------------------------------------------------------------------------------------------------
     if bus_config == 'Series':
         I_module[t_idx]      = I_bus[t_idx]
-<<<<<<< HEAD
-    elif bus_config ==  'Parallel':
-=======
     elif bus_config  == 'Parallel':
->>>>>>> c44a14d5
         I_module[t_idx]      = I_bus[t_idx] / len(bus.battery_modules)
 
     I_cell[t_idx]        = I_module[t_idx] / n_parallel   
