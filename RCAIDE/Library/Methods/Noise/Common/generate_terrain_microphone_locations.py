## @ingroup Methods-Noise-Common 
# RCAIDE/Methods/Noise/Common/generate_microphone_locations.py
# 
# 
# Created:  Oct 2023, A. Molloy  

# ----------------------------------------------------------------------------------------------------------------------
#  IMPORT
# ---------------------------------------------------------------------------------------------------------------------- 
# RCAIDE imports  
from RCAIDE.Framework.Core import Units, Data
from RCAIDE.Framework.Analyses.Geodesics.Geodesics import Calculate_Distance

# package imports 
from scipy.interpolate import griddata
import numpy as np 
 
# ---------------------------------------------------------------------------------------------------------------------- 
#  generate_terrain_microphone_locations
# ---------------------------------------------------------------------------------------------------------------------- 
## @ingroup Methods-Noise-Common  
def generate_terrain_microphone_locations(settings):
    """This computes the absolute microphone/observer locations on a defined topography
            
    Assumptions: 
        topography_file is a text file obtained from https://topex.ucsd.edu/cgi-bin/get_data.cgi
    
    Source:
        N/A  

    Inputs:  
        topography_file                        - file of lattide, longitude and elevation points                                [-]
        origin_coordinates                  - coordinates of origin location                                              [degrees]
        destination_coordinates                - coordinates of destimation location                                            [degrees]
        microphone_x_resolution         - number of points on computational domain in latitudal direction                [-]
        microphone_y_resolution         - number of points on computational domain in  longitidinal direction            [-] 
        ground_microphone_x_stencil            - number of points in stencil in latitudal direction                             [-] 
        adjusted_cruise_distance                       - distance used to modify cruise to ensure desired range is met                  [-]
        ground_microphone_y_stencil            - number of points in stencil in in longitidinal direction                       [-] 
        
    Outputs: 
    topography_data.
        microphone_x_resolution         - number of points on computational domain in latitudal direction                [-] 
        microphone_y_resolution         - number of points on computational domain in  longitidinal direction            [-]
        ground_microphone_x_stencil            - number of points in stencil in latitudal direction                             [-]
        ground_microphone_y_stencil            - number of points in stencil in in longitidinal direction                       [-]       
        microphone_min_x                - x-location of start of computation domain                                      [meters]          
        microphone_max_x                - x-location of end of computation domain                                        [meters]  
        microphone_min_y                - y-location of start of computation domain                                      [meters]                
        microphone_max_y                - y-location of end of computation domain                                        [meters]  
        cartesian_micrphone_locations          - cartesian coordinates (x,y,z) of all microphones in domain                     [meters]       
        latitude_longitude_micrphone_locations - latitude-longitude and elevation coordinates of all microphones in domain      [deg,deg,m]   
    
    Properties Used:
        N/A       
    """     
    
    y_res = settings.microphone_y_resolution 
    x_res = settings.microphone_x_resolution 
    
    # extract data from file 
    data  = np.loadtxt(settings.topography_file) # settings.topography_file) CHANGED 10-15-2024
    Long  = data[:,0]
    Lat   = data[:,1]
    Elev  = data[:,2] 
    
    x_min_coord = np.min(Lat)
    x_max_coord = np.max(Lat)
    y_min_coord = np.min(Long)
    y_max_coord = np.max(Long) 

    if y_min_coord < 0: 
        y_min_coord = 360 + y_min_coord
    if y_max_coord< 0:
        y_max_coord=360 + y_max_coord 
    
    top_left_map_coords      = np.array([x_max_coord,y_min_coord])
    bottom_left_map_coords   = np.array([x_min_coord,y_min_coord])  
    bottom_right_map_coords  = np.array([x_min_coord,y_max_coord]) 
    
    x_dist_max = Calculate_Distance(top_left_map_coords,bottom_left_map_coords) * Units.kilometers
    y_dist_max = Calculate_Distance(bottom_right_map_coords,bottom_left_map_coords) * Units.kilometers
    
    [y_pts,x_pts]      = np.meshgrid(np.linspace(0,y_dist_max,y_res),np.linspace(0,x_dist_max,x_res))
    [long_deg,lat_deg] = np.meshgrid(np.linspace(np.min(Long),np.max(Long),y_res),np.linspace(np.min(Lat),np.max(Lat),x_res)) 
    z_deg              = griddata((Lat,Long), Elev, (lat_deg, long_deg), method='linear')        
    cartesian_pts      = np.dstack((np.dstack((x_pts[:,:,None],y_pts[:,:,None] )),z_deg[:,:,None])).reshape(x_res*y_res,3)
<<<<<<< HEAD
    lat_long_pts       = np.dstack((np.dstack((lat_deg[:,:,None],long_deg[:,:,None] )),z_deg[:,:,None])).reshape(x_res*y_res,3)    
        
    settings.microphone_locations      = cartesian_pts 
    settings.microphone_coordinates    = lat_long_pts
    
    return  
=======
    lat_long_pts       = np.dstack((np.dstack((lat_deg[:,:,None],long_deg[:,:,None] )),z_deg[:,:,None])).reshape(x_res*y_res,3)  
    return cartesian_pts , lat_long_pts
>>>>>>> d03ff4a1

<|MERGE_RESOLUTION|>--- conflicted
+++ resolved
@@ -85,15 +85,6 @@
     [long_deg,lat_deg] = np.meshgrid(np.linspace(np.min(Long),np.max(Long),y_res),np.linspace(np.min(Lat),np.max(Lat),x_res)) 
     z_deg              = griddata((Lat,Long), Elev, (lat_deg, long_deg), method='linear')        
     cartesian_pts      = np.dstack((np.dstack((x_pts[:,:,None],y_pts[:,:,None] )),z_deg[:,:,None])).reshape(x_res*y_res,3)
-<<<<<<< HEAD
-    lat_long_pts       = np.dstack((np.dstack((lat_deg[:,:,None],long_deg[:,:,None] )),z_deg[:,:,None])).reshape(x_res*y_res,3)    
-        
-    settings.microphone_locations      = cartesian_pts 
-    settings.microphone_coordinates    = lat_long_pts
-    
-    return  
-=======
     lat_long_pts       = np.dstack((np.dstack((lat_deg[:,:,None],long_deg[:,:,None] )),z_deg[:,:,None])).reshape(x_res*y_res,3)  
     return cartesian_pts , lat_long_pts
->>>>>>> d03ff4a1
 
