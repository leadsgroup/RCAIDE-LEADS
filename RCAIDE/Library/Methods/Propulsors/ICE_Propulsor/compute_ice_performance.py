--- conflicted
+++ resolved
@@ -21,55 +21,8 @@
 # compute_ice_performance
 # ---------------------------------------------------------------------------------------------------------------------- 
 ## @ingroup Methods-Energy-Propulsors-ICE_Propulsor
-<<<<<<< HEAD
-def compute_ice_performance(fuel_line,state,center_of_gravity): 
-    ''' Computes the perfomrance of all internal combustion engine-propellers 
-    connected to a fuel tank
-    
-    Assumptions: 
-    N/A
-
-    Source:
-    N/A
-
-    Inputs:   
-    fuel_line            - data structure containing turbofans on distrubution network  [-]   
-    state                - operating data structure                                     [-] 
-                     
-    Outputs:                      
-    outputs              - ice_propeller operating outputs                              [-]
-    total_thrust         - thrust of internal combustion engine propellers              [N]
-    total_power          - power of internal combustion engine propellers               [W] 
-    
-    Properties Used: 
-    N.A.        
-    ''' 
-    total_power     = 0*state.ones_row(1) 
-    total_thrust    = 0*state.ones_row(3) 
-    conditions      = state.conditions
-    stored_results_flag  = False 
-    
-    for ice_propeller in fuel_line.propulsors:  
-        if ice_propeller.active == True:   
-            if fuel_line.identical_propulsors == False:
-                # run analysis  
-                total_thrust,total_power ,stored_results_flag,stored_propulsor_tag = compute_performance(conditions,fuel_line,ice_propeller,total_thrust,total_power)
-            else:             
-                if stored_results_flag == False: 
-                    # run analysis 
-                    total_thrust,total_power ,stored_results_flag,stored_propulsor_tag = compute_performance(conditions,fuel_line,ice_propeller,total_thrust,total_power)
-                else:
-                    # use old results 
-                    total_thrust,total_power  = reuse_stored_data(conditions,fuel_line,ice_propeller,stored_propulsor_tag,total_thrust,total_power)
-                
-    return total_thrust,total_power 
-    
-def compute_performance(conditions,fuel_line,ice_propeller,total_thrust,total_power):  
-    ''' Computes the perfomrance of one ice_propeller
-=======
 def compute_ice_performance(propulsor,state,fuel_line,center_of_gravity= [[0.0, 0.0,0.0]]):  
     ''' Computes the perfomrance of one propulsor
->>>>>>> f800b573
     
     Assumptions: 
     N/A
