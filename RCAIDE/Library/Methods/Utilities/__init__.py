--- conflicted
+++ resolved
@@ -8,15 +8,8 @@
 #  IMPORT
 # ----------------------------------------------------------------------------------------------------------------------
 
-<<<<<<< HEAD
-from . import Chebyshev 
-from .soft_max                 import soft_max
-from .latin_hypercube_sampling import latin_hypercube_sampling
-from .Cubic_Spline_Blender     import Cubic_Spline_Blender
-=======
 from . import Chebyshev
 
 from RCAIDE.Library.Methods.Utilities.soft_max                 import soft_max
 from RCAIDE.Library.Methods.Utilities.latin_hypercube_sampling import latin_hypercube_sampling
-from RCAIDE.Library.Methods.Utilities.Cubic_Spline_Blender     import Cubic_Spline_Blender
->>>>>>> d685c642
+from RCAIDE.Library.Methods.Utilities.Cubic_Spline_Blender     import Cubic_Spline_Blender