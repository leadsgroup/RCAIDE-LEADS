--- conflicted
+++ resolved
@@ -11,13 +11,8 @@
 ## @ingroup Library-Missions-Common-Unpack_Unknowns
 def control_surfaces(segment):
     assigned_control_variables   = segment.assigned_control_variables
-<<<<<<< HEAD
-    control_surfaces  = segment.state.conditions.control_surfaces
-    wings             = segment.analyses.aerodynamics.vehicle.wings
-=======
     control_surfaces             = segment.state.conditions.control_surfaces
     wings                        = segment.analyses.aerodynamics.vehicle.wings
->>>>>>> b75e71f9
     # loop through wings on aircraft
     for wing in wings:
         # Elevator Control
