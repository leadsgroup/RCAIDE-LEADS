--- conflicted
+++ resolved
@@ -55,99 +55,25 @@
                   'axes.titlesize': ps.title_font_size}
     plt.rcParams.update(parameters)
      
-  
+
+    fig = plt.figure('Identical_'+ save_filename + battery.tag)
+    fig.set_size_inches(width,height)
+    # get line colors for plots 
+    line_colors   = cm.inferno(np.linspace(0,0.9,len(results.segments)))      
+    axis_1 = plt.subplot(3,2,1)
+    axis_2 = plt.subplot(3,2,2) 
+    axis_3 = plt.subplot(3,2,3) 
+    axis_4 = plt.subplot(3,2,4)
+    axis_5 = plt.subplot(3,2,5) 
+    axis_6 = plt.subplot(3,2,6)
+    
+    
     b_i = 0 
     for network in results.segments[0].analyses.energy.vehicle.networks: 
-        busses  = network.busses
-<<<<<<< HEAD
+        busses  = network.busses 
         for bus in busses:
-            if bus.identical_batteries:
-                for i, battery in enumerate(bus.battery_modules):
-                    if i == 0:
-                        fig = plt.figure('Identical_'+ save_filename + battery.tag)
-                        fig.set_size_inches(width,height)
-                        # get line colors for plots 
-                        line_colors   = cm.inferno(np.linspace(0,0.9,len(results.segments)))     
-                        axis_0 = plt.subplot(1,1,1)
-                        axis_1 = plt.subplot(3,2,1)
-                        axis_2 = plt.subplot(3,2,2) 
-                        axis_3 = plt.subplot(3,2,3) 
-                        axis_4 = plt.subplot(3,2,4)
-                        axis_5 = plt.subplot(3,2,5) 
-                        axis_6 = plt.subplot(3,2,6)                              
-                    
-                        axis_0.plot(np.zeros(2),np.zeros(2), color = line_colors[0], marker = ps.markers[b_i], linewidth = ps.line_width)
-                        axis_0.grid(False)
-                        axis_0.axis('off')  
-                       
-                        for i in range(len(results.segments)):  
-                            time    = results.segments[i].conditions.frames.inertial.time[:,0] / Units.min    
-                            battery_conditions  = results.segments[i].conditions.energy[bus.tag].battery_modules[battery.tag]    
-                            cell_power          = battery_conditions.cell.power[:,0]
-                            cell_energy         = battery_conditions.cell.energy[:,0]
-                            cell_volts          = battery_conditions.cell.voltage_under_load[:,0]
-                            cell_volts_oc       = battery_conditions.cell.voltage_open_circuit[:,0]
-                            cell_current        = battery_conditions.cell.current[:,0]
-                            cell_SOC            = battery_conditions.cell.state_of_charge[:,0]   
-                            cell_temperature    = battery_conditions.cell.temperature[:,0]  
-                    
-                            segment_tag  = results.segments[i].tag
-                            segment_name = segment_tag.replace('_', ' ') 
-        
-                            if b_i == 0:                     
-                                axis_1.plot(time, cell_SOC, color = line_colors[i], marker = ps.markers[b_i], linewidth = ps.line_width, label = segment_name)
-                            else:
-                                axis_1.plot(time, cell_SOC, color = line_colors[i], marker = ps.markers[b_i], linewidth = ps.line_width)
-                            axis_1.set_ylabel(r'SOC')
-                            axis_1.set_ylim([0,1.1])
-                            set_axes(axis_1)     
-                             
-                            axis_2.plot(time, cell_energy/Units.Wh, color = line_colors[i], marker = ps.markers[b_i], linewidth = ps.line_width)
-                            axis_2.set_ylabel(r'Energy (W-hr)')
-                            set_axes(axis_2) 
-                     
-                            axis_3.plot(time, cell_current, color = line_colors[i], marker = ps.markers[b_i], linewidth = ps.line_width)
-                            axis_3.set_ylabel(r'Current (A)')
-                            set_axes(axis_3)  
-                     
-                            axis_4.plot(time, cell_power, color = line_colors[i], marker = ps.markers[b_i], linewidth = ps.line_width)
-                            axis_4.set_ylabel(r'Power (W)')
-                            set_axes(axis_4)     
-                             
-                            axis_5.plot(time, cell_volts, color = line_colors[i], marker = ps.markers[b_i], linewidth = ps.line_width) 
-                            axis_5.set_ylabel(r'Voltage (V)')
-                            set_axes(axis_5) 
-                     
-                            axis_6.plot(time, cell_temperature, color = line_colors[i], marker = ps.markers[b_i], linewidth = ps.line_width)
-                            axis_6.set_ylabel(r'Temperature, $\degree$C')
-                            set_axes(axis_6)  
-                        b_i += 1
-                        if show_legend:      
-                            leg =  fig.legend(bbox_to_anchor=(0.5, 0.95), loc='upper center', ncol = 5) 
-                            leg.set_title('Flight Segment', prop={'size': ps.legend_font_size, 'weight': 'heavy'})                                                    
-            else:
-                for _, battery in enumerate(bus.battery_modules):
-                    fig = plt.figure(save_filename + battery.tag)
-                    fig.set_size_inches(width,height)
-                    # get line colors for plots 
-                    line_colors   = cm.inferno(np.linspace(0,0.9,len(results.segments)))     
-                    axis_0 = plt.subplot(1,1,1)
-                    axis_1 = plt.subplot(3,2,1)
-                    axis_2 = plt.subplot(3,2,2) 
-                    axis_3 = plt.subplot(3,2,3) 
-                    axis_4 = plt.subplot(3,2,4)
-                    axis_5 = plt.subplot(3,2,5) 
-                    axis_6 = plt.subplot(3,2,6)                              
-                
-                    axis_0.plot(np.zeros(2),np.zeros(2), color = line_colors[0], marker = ps.markers[b_i], linewidth = ps.line_width)
-                    axis_0.grid(False)
-                    axis_0.axis('off')  
-                    b_i = 0 
-=======
-        for bus in busses: 
             for b_i, battery in enumerate(bus.battery_modules):
-                if b_i == 0 or bus.identical_battery_modules == False: 
->>>>>>> ff0f639b
+                if b_i == 0 or bus.identical_battery_modules == False:
                     for i in range(len(results.segments)):  
                         time    = results.segments[i].conditions.frames.inertial.time[:,0] / Units.min    
                         battery_conditions  = results.segments[i].conditions.energy[bus.tag].battery_modules[battery.tag]    
@@ -189,13 +115,11 @@
                         axis_6.plot(time, cell_temperature, color = line_colors[i], marker = ps.markers[b_i], linewidth = ps.line_width)
                         axis_6.set_ylabel(r'Temperature, $\degree$C')
                         set_axes(axis_6)  
-                    b_i += 1
-                    if show_legend:      
-                        leg =  fig.legend(bbox_to_anchor=(0.5, 0.95), loc='upper center', ncol = 5) 
-                        leg.set_title('Flight Segment', prop={'size': ps.legend_font_size, 'weight': 'heavy'})                             
-                                                   
-          
-     
+                  
+    if show_legend:      
+        leg =  fig.legend(bbox_to_anchor=(0.5, 0.95), loc='upper center', ncol = 5) 
+        leg.set_title('Flight Segment', prop={'size': ps.legend_font_size, 'weight': 'heavy'})                                                    
+            
     
     # Adjusting the sub-plots for legend 
     fig.subplots_adjust(top=0.8) 
