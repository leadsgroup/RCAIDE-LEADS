# digital_elevation_and_noise_hemispheres_test.py
#
# Created: Dec 2023 M. Clarke  
 
# ----------------------------------------------------------------------
#   Imports
# ----------------------------------------------------------------------
# RCAIDE Imports 
import RCAIDE
from RCAIDE.Framework.Core import Units , Data 
from RCAIDE.Library.Plots import *       
# Python imports
import matplotlib.pyplot as plt  
import sys 
import os
import numpy as np     

sys.path.append(os.path.join( os.path.split(os.path.split(sys.path[0])[0])[0], 'Vehicles'))
from NASA_X57    import vehicle_setup, configs_setup     

# ----------------------------------------------------------------------
#   Main
# ---------------------------------------------------------------------- 
def main(): 



    plot_elevation_contours(topography_file   ='LA_Metropolitan_Area.txt',use_lat_long_coordinates = True, save_filename = "Elevation_Contours_Lat_Long")

    plot_elevation_contours(topography_file   ='LA_Metropolitan_Area.txt',use_lat_long_coordinates = False, save_filename = "Elevation_Contours_XY")
    
    vehicle  = vehicle_setup()      
    vehicle.networks.electric.busses.bus.identical_propulsors     = False # only for regression     
    configs  = configs_setup(vehicle) 
    analyses = analyses_setup(configs)  
    mission  = mission_setup(analyses)
    missions = missions_setup(mission)  
    results  = missions.base_mission.evaluate()   
    
    regression_plotting_flag = False 
    flight_times = np.array(['06:00:00','06:05:00','06:10:00','06:15:00',
                             '06:20:00','06:25:00','06:30:00','06:35:00',
                             '06:40:00','06:45:00','06:50:00','06:55:00',
                             '07:00:00','07:05:00','07:10:00','07:15:00',
                             '07:20:00','07:25:00','07:30:00','07:35:00',
                             '07:40:00','07:45:00','07:50:00','07:55:00', 
                             '08:00:00'])

    noise_data   = post_process_noise_data(results,
                                           flight_times = flight_times,  
                                           time_period  = ['06:00:00','09:00:00'] )  

    
    plot_results(results,noise_data,regression_plotting_flag) 

<<<<<<< HEAD
    X57_SPL        = np.max(results.segments.climb.conditions.noise.SPL_dBA) 
    X57_SPL_true   = 45.232719642900996
    X57_diff_SPL   = np.abs(X57_SPL - X57_SPL_true)
    print('Error: ',X57_diff_SPL)
    assert np.abs((X57_SPL - X57_SPL_true)/X57_SPL_true) < 1e-3    
=======
    X57_SPL        = np.max(results.segments.cruise.conditions.noise.hemisphere_SPL_dBA) 
    X57_SPL_true   = 116.65380842952517
    X57_diff_SPL   = np.abs(X57_SPL - X57_SPL_true)
    print('Error: ',X57_diff_SPL)
    assert np.abs((X57_SPL - X57_SPL_true)/X57_SPL_true) < 1e-3 
>>>>>>> d03ff4a1
     
    return      

# ----------------------------------------------------------------------
#   Define the Vehicle Analyses
# ---------------------------------------------------------------------- 
def analyses_setup(configs):

    analyses = RCAIDE.Framework.Analyses.Analysis.Container()

    # build a base analysis for each config
    for tag,config in configs.items():
        analysis      = base_analysis(config) 
        analyses[tag] = analysis

    return analyses  


def base_analysis(vehicle):

    # ------------------------------------------------------------------
    #   Initialize the Analyses
    # ------------------------------------------------------------------     
    analyses = RCAIDE.Framework.Analyses.Vehicle() 
 
    # ------------------------------------------------------------------
    #  Weights
    weights         = RCAIDE.Framework.Analyses.Weights.Weights_General_Aviation()
    weights.vehicle = vehicle
    analyses.append(weights)

    # ------------------------------------------------------------------
    #  Aerodynamics Analysis
    aerodynamics          = RCAIDE.Framework.Analyses.Aerodynamics.Vortex_Lattice_Method() 
    aerodynamics.vehicle  = vehicle
    aerodynamics.settings.drag_coefficient_increment = 0.0000
    analyses.append(aerodynamics)   
 
    #  Noise Analysis   
    noise = RCAIDE.Framework.Analyses.Noise.Frequency_Domain_Buildup()   
    noise.vehicle = vehicle
    noise.settings.mean_sea_level_altitude          = False         
<<<<<<< HEAD
    noise.settings.aircraft_departure_coordinates   = [33.94067953101678, -118.40513722978149]
    noise.settings.aircraft_destination_coordinates = [33.81713622114423, -117.92111163722772]  
=======
    noise.settings.aircraft_origin_coordinates      = [33.94067953101678, -118.40513722978149]# Los Angeles International Airport
    noise.settings.aircraft_destination_coordinates = [33.8146, -118.1459]  # Ontario International airport 
    noise.settings.microphone_x_resolution          = 800  
    noise.settings.microphone_y_resolution          = 1200  
    noise.settings.noise_times_steps                = 50  
    noise.settings.number_of_microphone_in_stencil  = 25
>>>>>>> d03ff4a1
    noise.settings.topography_file                  = 'LA_Metropolitan_Area.txt' 
    analyses.append(noise)

    # ------------------------------------------------------------------
    #  Energy
    energy          = RCAIDE.Framework.Analyses.Energy.Energy()
    energy.vehicle  = vehicle 
    analyses.append(energy)

    # ------------------------------------------------------------------
    #  Planet Analysis
    planet = RCAIDE.Framework.Analyses.Planets.Planet()
    analyses.append(planet)

    # ------------------------------------------------------------------
    #  Atmosphere Analysis
    atmosphere = RCAIDE.Framework.Analyses.Atmospheric.US_Standard_1976()
    atmosphere.features.planet = planet.features
    analyses.append(atmosphere)   

    # done!
    return analyses    

# ----------------------------------------------------------------------
#  Set Up Mission 
# ---------------------------------------------------------------------- 
def mission_setup(analyses):      
    
    # ------------------------------------------------------------------
    #   Initialize the Mission
    # ------------------------------------------------------------------
    mission       = RCAIDE.Framework.Mission.Sequential_Segments()
    mission.tag   = 'mission' 
    Segments      = RCAIDE.Framework.Mission.Segments  
    base_segment  = Segments.Segment()   
<<<<<<< HEAD
    base_segment.state.numerics.number_of_control_points  = 10
    base_segment.state.numerics.discretization_method     = RCAIDE.Library.Methods.Utilities.Chebyshev.linear_data 
    
    # ------------------------------------------------------------------
    #   Departure End of Runway Segment Flight 1 : 
    # ------------------------------------------------------------------ 

    segment = Segments.Climb.Linear_Speed_Constant_Rate(base_segment) 
    segment.tag = "climb"   
    segment.analyses.extend( analyses.base ) 
    segment.initial_battery_state_of_charge              = 1.0 
    segment.altitude_start                               = 10.0    * Units.feet  
    segment.altitude_end                                 = 500.0   * Units.feet 
    segment.air_speed_start                              = 100.    * Units['mph'] 
    segment.air_speed_end                                = 120.    * Units['mph'] 
    segment.climb_rate                                   = 50.     * Units['ft/min']         
    segment.true_course                                  = 0
    
    # define flight dynamics to model 
    segment.flight_dynamics.force_x                      = True  
    segment.flight_dynamics.force_z                      = True     
    
    # define flight controls 
    segment.assigned_control_variables.throttle.active               = True           
    segment.assigned_control_variables.throttle.assigned_propulsors  = [['starboard_propulsor','port_propulsor']] 
    segment.assigned_control_variables.body_angle.active             = True                
       
    mission.append_segment(segment)
=======
    base_segment.state.numerics.number_of_control_points  = 3
    base_segment.state.numerics.discretization_method     = RCAIDE.Library.Methods.Utilities.Chebyshev.linear_data
>>>>>>> d03ff4a1
    
    segment = Segments.Cruise.Constant_Speed_Constant_Altitude(base_segment) 
    segment.tag = "cruise"   
    segment.analyses.extend( analyses.base ) 
    segment.initial_battery_state_of_charge              = 1.0       
    segment.altitude                                     = 30
    segment.air_speed                                    = 100
    segment.distance                                     = 1 * Units.miles
    segment.true_course                                  = 130 *Units.degrees 
    
    # define flight dynamics to model 
    segment.flight_dynamics.force_x                      = True  
    segment.flight_dynamics.force_z                      = True     
    
    # define flight controls 
    segment.assigned_control_variables.throttle.active               = True           
    segment.assigned_control_variables.throttle.assigned_propulsors  = [['starboard_propulsor','port_propulsor']] 
    segment.assigned_control_variables.body_angle.active             = True                
       
    mission.append_segment(segment)      
     
    return mission

# ----------------------------------------------------------------------
#  Set Up Missions 
# ---------------------------------------------------------------------- 
def missions_setup(mission): 
 
    missions     = RCAIDE.Framework.Mission.Missions() 
    mission.tag  = 'base_mission'
    missions.append(mission)
 
    return missions  


# ----------------------------------------------------------------------
#  Plot Resuls 
# ---------------------------------------------------------------------- 
def plot_results(results,noise_data,regression_plotting_flag):  
    plot_noise_level(noise_data,
                    noise_level  = noise_data.SPL_dBA[0], 
                    save_filename="Sideline_Noise_Levels")  
    
    # Maximum Sound Pressure Level   
    plot_3D_noise_contour(noise_data,
                          noise_level      = np.max(noise_data.SPL_dBA,axis=0), 
                          min_noise_level  = 20,  
                          max_noise_level  = 90, 
                          noise_scale_label= 'SPL [dBA]',
                          save_filename    = "SPL_max_Noise_3D_Contour",
                          show_figure      = regression_plotting_flag)   
                        

    # Day Night Average Noise Level 
    plot_3D_noise_contour(noise_data,
                        noise_level      = noise_data.L_dn,
                        min_noise_level  = 0,  
                        max_noise_level  = 90, 
                        noise_scale_label= 'L_dn',
                        show_microphones = True, 
                        save_filename    = "L_dn_Noise_3D_Contour",
                        show_figure      = regression_plotting_flag) 
    

    # Equivalent Noise Level
    plot_3D_noise_contour(noise_data,
                        noise_level      = noise_data.L_eq,
                        min_noise_level  = 0,  
                        max_noise_level  = 90, 
                        noise_scale_label= 'L_eq',
                        show_trajectory  = True,
                        save_filename    = "L_eq_Noise_3D_Contour",
                        show_figure      = regression_plotting_flag)    
    

    # 24-hr Equivalent Noise Level
    plot_3D_noise_contour(noise_data,
                       noise_level      = noise_data.L_eq,
                       min_noise_level  = 0,  
                       max_noise_level  = 90, 
                       noise_scale_label= '24hr-L_eq',
                       save_filename    = "24hr_L_eq_Noise_3D_Contour", 
                       use_lat_long_coordinates = False,                         
                       show_figure      = regression_plotting_flag)      
    

    # Single Event Noise Exposure Level
    plot_3D_noise_contour(noise_data,
                       noise_level      = noise_data.SENEL,
                       min_noise_level  = 0,  
                       max_noise_level  = 90, 
                       noise_scale_label= 'SENEL',
                       save_filename    = "SENEL_Noise_3D_Contour",
                       show_figure      = regression_plotting_flag)
    
    # Maximum Sound Pressure Level   
    plot_2D_noise_contour(noise_data,
                        noise_level      = np.max(noise_data.SPL_dBA,axis=0), 
                        min_noise_level  = 0,  
                        max_noise_level  = 90, 
                        noise_scale_label= 'SPL [dBA]',
                        save_filename    = "SPL_max_Noise_2D_Contour",
                        show_elevation   = True,
                        use_lat_long_coordinates= False,
                        show_figure      = regression_plotting_flag)   
                        

    # Day Night Average Noise Level 
    plot_2D_noise_contour(noise_data,
                        noise_level      = noise_data.L_dn,
                        min_noise_level  = 0,  
                        max_noise_level  = 90, 
                        noise_scale_label= 'L_dn',
                        save_filename    = "L_dn_Noise_2D_Contour",
                        show_figure      = regression_plotting_flag) 
    

    # Equivalent Noise Level
    plot_2D_noise_contour(noise_data,
                        noise_level      = noise_data.L_eq,
                        min_noise_level  = 0,  
                        max_noise_level  = 90, 
                        noise_scale_label= 'L_eq',
                        save_filename    = "L_eq_Noise_2D_Contour",
                        show_figure      = regression_plotting_flag)    
    

    # 24-hr Equivalent Noise Level
    plot_2D_noise_contour(noise_data,
                       noise_level      = noise_data.L_eq,
                       min_noise_level  = 20,  
                       max_noise_level  = 90, 
                       noise_scale_label= '24hr-L_eq',
                       save_filename    = "24hr_L_eq_Noise_2D_Contour",
                       show_figure      = regression_plotting_flag)      
    

    # Single Event Noise Exposure Level
    plot_2D_noise_contour(noise_data,
                       noise_level      = noise_data.SENEL,
                       min_noise_level  = 20,  
                       max_noise_level  = 90, 
                       noise_scale_label= 'SENEL',
                       save_filename    = "SENEL_Noise_2D_Contour",
                       show_figure      = regression_plotting_flag)      
    return  

if __name__ == '__main__': 
    main()    
    plt.show()<|MERGE_RESOLUTION|>--- conflicted
+++ resolved
@@ -53,19 +53,11 @@
     
     plot_results(results,noise_data,regression_plotting_flag) 
 
-<<<<<<< HEAD
-    X57_SPL        = np.max(results.segments.climb.conditions.noise.SPL_dBA) 
-    X57_SPL_true   = 45.232719642900996
-    X57_diff_SPL   = np.abs(X57_SPL - X57_SPL_true)
-    print('Error: ',X57_diff_SPL)
-    assert np.abs((X57_SPL - X57_SPL_true)/X57_SPL_true) < 1e-3    
-=======
     X57_SPL        = np.max(results.segments.cruise.conditions.noise.hemisphere_SPL_dBA) 
-    X57_SPL_true   = 116.65380842952517
+    X57_SPL_true   = 116.80876234676938
     X57_diff_SPL   = np.abs(X57_SPL - X57_SPL_true)
     print('Error: ',X57_diff_SPL)
     assert np.abs((X57_SPL - X57_SPL_true)/X57_SPL_true) < 1e-3 
->>>>>>> d03ff4a1
      
     return      
 
@@ -108,17 +100,12 @@
     noise = RCAIDE.Framework.Analyses.Noise.Frequency_Domain_Buildup()   
     noise.vehicle = vehicle
     noise.settings.mean_sea_level_altitude          = False         
-<<<<<<< HEAD
-    noise.settings.aircraft_departure_coordinates   = [33.94067953101678, -118.40513722978149]
-    noise.settings.aircraft_destination_coordinates = [33.81713622114423, -117.92111163722772]  
-=======
     noise.settings.aircraft_origin_coordinates      = [33.94067953101678, -118.40513722978149]# Los Angeles International Airport
     noise.settings.aircraft_destination_coordinates = [33.8146, -118.1459]  # Ontario International airport 
     noise.settings.microphone_x_resolution          = 800  
     noise.settings.microphone_y_resolution          = 1200  
     noise.settings.noise_times_steps                = 50  
     noise.settings.number_of_microphone_in_stencil  = 25
->>>>>>> d03ff4a1
     noise.settings.topography_file                  = 'LA_Metropolitan_Area.txt' 
     analyses.append(noise)
 
@@ -154,39 +141,8 @@
     mission.tag   = 'mission' 
     Segments      = RCAIDE.Framework.Mission.Segments  
     base_segment  = Segments.Segment()   
-<<<<<<< HEAD
-    base_segment.state.numerics.number_of_control_points  = 10
-    base_segment.state.numerics.discretization_method     = RCAIDE.Library.Methods.Utilities.Chebyshev.linear_data 
-    
-    # ------------------------------------------------------------------
-    #   Departure End of Runway Segment Flight 1 : 
-    # ------------------------------------------------------------------ 
-
-    segment = Segments.Climb.Linear_Speed_Constant_Rate(base_segment) 
-    segment.tag = "climb"   
-    segment.analyses.extend( analyses.base ) 
-    segment.initial_battery_state_of_charge              = 1.0 
-    segment.altitude_start                               = 10.0    * Units.feet  
-    segment.altitude_end                                 = 500.0   * Units.feet 
-    segment.air_speed_start                              = 100.    * Units['mph'] 
-    segment.air_speed_end                                = 120.    * Units['mph'] 
-    segment.climb_rate                                   = 50.     * Units['ft/min']         
-    segment.true_course                                  = 0
-    
-    # define flight dynamics to model 
-    segment.flight_dynamics.force_x                      = True  
-    segment.flight_dynamics.force_z                      = True     
-    
-    # define flight controls 
-    segment.assigned_control_variables.throttle.active               = True           
-    segment.assigned_control_variables.throttle.assigned_propulsors  = [['starboard_propulsor','port_propulsor']] 
-    segment.assigned_control_variables.body_angle.active             = True                
-       
-    mission.append_segment(segment)
-=======
     base_segment.state.numerics.number_of_control_points  = 3
     base_segment.state.numerics.discretization_method     = RCAIDE.Library.Methods.Utilities.Chebyshev.linear_data
->>>>>>> d03ff4a1
     
     segment = Segments.Cruise.Constant_Speed_Constant_Altitude(base_segment) 
     segment.tag = "cruise"   
