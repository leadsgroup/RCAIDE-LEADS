--- conflicted
+++ resolved
@@ -70,11 +70,7 @@
     # ------------------------------------------------------------------
     #  Aerodynamics Analysis
     # ------------------------------------------------------------------
-<<<<<<< HEAD
-    aerodynamics         = RCAIDE.Framework.Analyses.Aerodynamics.Vortex_Lattice_Method() 
-=======
     aerodynamics = RCAIDE.Framework.Analyses.Aerodynamics.Vortex_Lattice_Method() 
->>>>>>> f8335d5f
     aerodynamics.vehicle = vehicle
     aerodynamics.settings.drag_coefficient_increment = 0.0000 
     analyses.append(aerodynamics)
