--- conflicted
+++ resolved
@@ -6,29 +6,18 @@
 # ----------------------------------------------------------------------------------------------------------------------
 # cg_and_moi_test.py
 
-<<<<<<< HEAD
-from RCAIDE.Framework.Core                                import Units,  Data ,  Container  
-from RCAIDE.Library.Methods.Weights.Correlation_Buildups  import Common 
-from RCAIDE.Library.Methods.Weights.Center_of_Gravity     import compute_vehicle_center_of_gravity
-from RCAIDE.Library.Methods.Weights.Moment_of_Inertia     import compute_aircraft_moment_of_inertia, compute_cuboid_moment_of_inertia
-=======
 from RCAIDE.Framework.Core                                                   import Units,  Data ,  Container  
 from RCAIDE.Library.Methods.Weights.Correlation_Buildups                     import Common
-from RCAIDE.Library.Methods.Weights.Moment_of_Inertia.calculate_aircraft_MOI import calculate_aircraft_MOI
+from RCAIDE.Library.Methods.Weights.Moment_of_Inertia.compute_aircraft_moment_of_inertia import compute_aircraft_moment_of_inertia
 from RCAIDE.Library.Methods.Weights.Center_of_Gravity                        import compute_vehicle_center_of_gravity
 from RCAIDE.Library.Methods.Weights.Moment_of_Inertia                        import compute_cuboid_moment_of_inertia
->>>>>>> d03ff4a1
 
 import numpy as  np
 import RCAIDE
 import sys   
 import os
 
-<<<<<<< HEAD
-sys.path.append(os.path.join(os.path.split(sys.path[0])[0], 'Vehicles'))
-=======
 sys.path.append(os.path.join( os.path.split(os.path.split(sys.path[0])[0])[0], 'Vehicles'))
->>>>>>> d03ff4a1
 
 # the analysis functions
 from Lockheed_C5a           import vehicle_setup as transport_setup
@@ -63,13 +52,14 @@
     # ------------------------------------------------------------------
     #   Operating Aircraft MOI
     # ------------------------------------------------------------------    
-    MOI  = compute_aircraft_moment_of_inertia(weight_analysis.vehicle, CG_location)
-    
+    MOI, total_mass = compute_aircraft_moment_of_inertia(weight_analysis.vehicle, CG_location)
+
     # ------------------------------------------------------------------
     #   Payload MOI
     # ------------------------------------------------------------------    
     Cargo_MOI, mass =  compute_cuboid_moment_of_inertia(CG_location, 99790*Units.kg, 36.0, 3.66, 3, 0, 0, 0, CG_location)
-    MOI             += Cargo_MOI 
+    MOI             += Cargo_MOI
+    total_mass      += mass
     
     print(weight_analysis.vehicle.tag + ' Moment of Intertia')
     print(MOI)
@@ -112,14 +102,14 @@
     # ------------------------------------------------------------------
     #   Operating Aircraft MOI
     # ------------------------------------------------------------------    
-    MOI = compute_aircraft_moment_of_inertia(weight_analysis.vehicle, CG_location) 
+    MOI, total_mass = compute_aircraft_moment_of_inertia(weight_analysis.vehicle, CG_location) 
 
     print(weight_analysis.vehicle.tag + ' Moment of Intertia')
     print(MOI)
     
-    accepted  = np.array([[1290.55346634 ,  43.52720306  , 43.52720306],
-                          [  43.52720306 , 980.82840051  ,  0.      ],
-                          [  43.52720306 ,   0.     ,    2194.18580632]])
+    accepted  = np.array([[1289.47913257 ,  43.55214272,   43.55214272],
+                          [  43.55214272 , 964.5628582 ,    0.        ],
+                          [  43.55214272 ,   0.        , 2177.920264  ]])
     
     MOI_error     = MOI - accepted
 
