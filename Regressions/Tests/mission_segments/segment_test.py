--- conflicted
+++ resolved
@@ -65,6 +65,7 @@
     cruise_CL_2        = results.segments.cruise_2.conditions.aerodynamics.coefficients.lift.total[2][0]
     cruise_CL_3        = results.segments.cruise_3.conditions.aerodynamics.coefficients.lift.total[2][0] 
     descent_throttle_1 = results.segments.descent_1.conditions.energy['fuel_line']['port_propulsor'].throttle[3][0]
+    curved_cruise_CL   = results.segments.curved_cruise.conditions.aerodynamics.coefficients.lift.total[2][0] 
     descent_throttle_2 = results.segments.descent_2.conditions.energy['fuel_line']['port_propulsor'].throttle[3][0]
     single_pt_CL_1     = results.segments.single_point_1.conditions.aerodynamics.coefficients.lift.total[0][0]
     single_pt_CL_2     = results.segments.single_point_2.conditions.aerodynamics.coefficients.lift.total[0][0]     
@@ -74,21 +75,19 @@
     reserve_2_CL       = results.segments.reserve_cruise.conditions.aerodynamics.coefficients.lift.total[2][0]
     descent_throttle_3 = results.segments.descent_3.conditions.energy['fuel_line']['port_propulsor'].throttle[3][0]
     landing_thrust     = results.segments.landing.conditions.energy['fuel_line']['port_propulsor'].thrust[3][0]
-    curved_cruise_CL   = results.segments.curved_cruise.conditions.aerodynamics.coefficients.lift.total[2][0] 
     
     #print values for resetting regression
     show_vals = True
     if show_vals:
         data = [takeoff_thrust, climb_throttle_1,   climb_throttle_2,   climb_throttle_3,   climb_throttle_4,   climb_throttle_5,  
                 climb_throttle_6,   climb_throttle_7,   climb_throttle_8,   climb_throttle_9,   climb_10_CL,  
-                cruise_CL_1,  cruise_CL_2,  cruise_CL_3,        descent_throttle_1, descent_throttle_2,
+                cruise_CL_1,  cruise_CL_2,  cruise_CL_3,   descent_throttle_1,  curved_cruise_CL, descent_throttle_2,
                 single_pt_CL_1,     single_pt_CL_2,     loiter_1_CL,   loiter_2_CL, reserve_1_CL,reserve_2_CL,
-                descent_throttle_3,  landing_thrust,  curved_cruise_CL]
+                descent_throttle_3,  landing_thrust]
         for val in data:
-            print(val) 
+            print(val)
     
     # Truth values
-<<<<<<< HEAD
     takeoff_thrust_truth     = 134345.66568322046
     climb_throttle_1_truth   = 1.064430625438011
     climb_throttle_2_truth   = 0.9426131601628407
@@ -104,6 +103,7 @@
     cruise_CL_2_truth        = 0.6877935428613456
     cruise_CL_3_truth        = 0.7842190259732682
     descent_throttle_1_truth = 0.3987250018011816
+    curved_cruise_CL_truth   = 0.9688367341100749
     descent_throttle_2_truth = 0.5
     single_pt_CL_1_truth     = 0.010323140809804471
     single_pt_CL_2_truth     = 0.018358028996711694
@@ -113,37 +113,10 @@
     reserve_2_CL_truth       = 0.3401664118270215
     descent_throttle_3_truth = 0.1330281782216745
     landing_thrust_truth     = 12727.161869285535
-    curved_cruise_CL_truth   = 0.9688367341100749
-=======
-    takeoff_thrust_truth     = 99134.27996755976 
-    climb_throttle_1_truth   = 1.6807731422835253 
-    climb_throttle_2_truth   = 1.3802422472208669 
-    climb_throttle_3_truth   = 0.5 
-    climb_throttle_4_truth   = 0.8679225480622763 
-    climb_throttle_5_truth   = 0.8141566430665748 
-    climb_throttle_6_truth   = 1.1762742666064576 
-    climb_throttle_7_truth   = 1.332670357416255 
-    climb_throttle_8_truth   = 0.6090416731871708 
-    climb_throttle_9_truth   = 0.949481595486631 
-    climb_10_CL_truth        = -0.32447887650544344 
-    cruise_CL_1_truth        = 0.6942226103682735 
-    cruise_CL_2_truth        = 0.6893540984026312 
-    cruise_CL_3_truth        = 0.7515285258841712 
-    descent_throttle_1_truth = 0.11281363311739535 
-    descent_throttle_2_truth = 0.5 
-    single_pt_CL_1_truth     = 0.010323140809804471 
-    single_pt_CL_2_truth     = 0.011976421119820658 
-    loiter_1_CL_truth        = 0.4972556337809547 
-    loiter_2_CL_truth        = 0.497249302471441 
-    reserve_1_CL_truth       = 0.337109672814828 
-    reserve_2_CL_truth       = 0.32875061802741673 
-    descent_throttle_3_truth = 0.1517809038164061 
-    landing_thrust_truth     = 10914.920312664697  
->>>>>>> b75e71f9
     
     # Store errors 
     error = Data()
-    error.takeoff_thrust     = np.max(np.abs(takeoff_thrust   - takeoff_thrust_truth))  
+    error.takeoff_thrust     = np.max(np.abs(takeoff_thrust       - takeoff_thrust_truth))  
     error.climb_throttle_1   = np.max(np.abs(climb_throttle_1     - climb_throttle_1_truth))  
     error.climb_throttle_2   = np.max(np.abs(climb_throttle_2     - climb_throttle_2_truth))   
     error.climb_throttle_3   = np.max(np.abs(climb_throttle_3     - climb_throttle_3_truth))   
@@ -158,16 +131,16 @@
     error.cruise_CL_2        = np.max(np.abs(cruise_CL_2          - cruise_CL_2_truth ))      
     error.cruise_CL_3        = np.max(np.abs(cruise_CL_3          - cruise_CL_3_truth ))     
     error.descent_throttle_1 = np.max(np.abs(descent_throttle_1   - descent_throttle_1_truth)) 
+    error.curved_cruise_CL   = np.max(np.abs(curved_cruise_CL     - curved_cruise_CL_truth))
     error.descent_throttle_2 = np.max(np.abs(descent_throttle_2   - descent_throttle_2_truth))
     error.single_pt_CL_1     = np.max(np.abs(single_pt_CL_1       - single_pt_CL_1_truth ))     
     error.single_pt_CL_2     = np.max(np.abs(single_pt_CL_2       - single_pt_CL_2_truth ))  
     error.loiter_1_CL        = np.max(np.abs(loiter_1_CL          - loiter_1_CL_truth ))      
     error.loiter_2_CL        = np.max(np.abs(loiter_2_CL          - loiter_2_CL_truth ))   
-    error.reserve_1_CL       = np.max(np.abs(reserve_1_CL          - reserve_1_CL_truth ))      
-    error.reserve_2_CL       = np.max(np.abs(reserve_2_CL          - reserve_2_CL_truth ))         
+    error.reserve_1_CL       = np.max(np.abs(reserve_1_CL         - reserve_1_CL_truth ))      
+    error.reserve_2_CL       = np.max(np.abs(reserve_2_CL         - reserve_2_CL_truth ))         
     error.descent_throttle_3 = np.max(np.abs(descent_throttle_3   - descent_throttle_3_truth))  
-    error.landing_thrust     = np.max(np.abs(landing_thrust   - landing_thrust_truth))
-    error.curved_cruise_CL   = np.max(np.abs(curved_cruise_CL     - curved_cruise_CL_truth))
+    error.landing_thrust     = np.max(np.abs(landing_thrust       - landing_thrust_truth))
      
     print('Errors:')
     print(error)
@@ -207,13 +180,8 @@
     analyses.append(weights)
  
     #  Aerodynamics Analysis
-<<<<<<< HEAD
     aerodynamics                                        = RCAIDE.Framework.Analyses.Aerodynamics.Vortex_Lattice_Method()
     aerodynamics.vehicle                                = vehicle
-=======
-    aerodynamics                                     = RCAIDE.Framework.Analyses.Aerodynamics.Vortex_Lattice_Method()
-    aerodynamics.vehicle                            = vehicle
->>>>>>> b75e71f9
     aerodynamics.settings.number_of_spanwise_vortices   = 5
     aerodynamics.settings.number_of_chordwise_vortices  = 2       
     aerodynamics.settings.drag_coefficient_increment = 0.0000
@@ -261,10 +229,10 @@
     segment = Segments.Ground.Takeoff(base_segment)
     segment.tag = "Takeoff" 
     segment.analyses.extend( analyses.takeoff )
-    segment.velocity_start           = 100.* Units.knots
-    segment.velocity_end             = 150 * Units.knots
-    segment.friction_coefficient     = 0.04
-    segment.altitude                 = 0.0   
+    segment.velocity_start                                           = 100.* Units.knots
+    segment.velocity_end                                             = 150 * Units.knots
+    segment.friction_coefficient                                     = 0.04
+    segment.altitude                                                 = 0.0   
     mission.append_segment(segment)
     
 
@@ -274,13 +242,13 @@
     segment = Segments.Climb.Constant_Speed_Constant_Rate(base_segment)
     segment.tag = "climb_1" 
     segment.analyses.extend( analyses.takeoff )  
-    segment.altitude_end                                  = 1.0  * Units.km
-    segment.air_speed                                     = 150   * Units.knots
-    segment.climb_rate                                    = 10.0  * Units['m/s'] 
-    
-    # define flight dynamics to model 
-    segment.flight_dynamics.force_x                       = True  
-    segment.flight_dynamics.force_z                       = True     
+    segment.altitude_end                                             = 1.0  * Units.km
+    segment.air_speed                                                = 150   * Units.knots
+    segment.climb_rate                                               = 10.0  * Units['m/s'] 
+                
+    # define flight dynamics to model             
+    segment.flight_dynamics.force_x                                  = True  
+    segment.flight_dynamics.force_z                                  = True     
     
     # define flight controls 
     segment.assigned_control_variables.throttle.active               = True           
@@ -296,13 +264,13 @@
     segment = Segments.Climb.Constant_Dynamic_Pressure_Constant_Angle(base_segment)
     segment.tag = "climb_2"
     segment.analyses.extend( analyses.base )  
-    segment.altitude_end                                  = 2.    * Units.km
-    segment.climb_angle                                   = 5.   * Units.degrees 
-    segment.dynamic_pressure                              = 3800 * Units.pascals  
-    
-    # define flight dynamics to model 
-    segment.flight_dynamics.force_x                       = True  
-    segment.flight_dynamics.force_z                       = True     
+    segment.altitude_end                                             = 2.    * Units.km
+    segment.climb_angle                                              = 5.   * Units.degrees 
+    segment.dynamic_pressure                                         = 3800 * Units.pascals  
+                
+    # define flight dynamics to model             
+    segment.flight_dynamics.force_x                                  = True  
+    segment.flight_dynamics.force_z                                  = True     
     
     # define flight controls 
     segment.assigned_control_variables.throttle.active               = True           
@@ -318,13 +286,13 @@
     segment = Segments.Climb.Constant_Dynamic_Pressure_Constant_Rate(base_segment)
     segment.tag = "climb_3"
     segment.analyses.extend( analyses.base )  
-    segment.altitude_end                                  = 3.   * Units.km
-    segment.climb_rate                                    = 730. * Units['ft/min']    
-    segment.dynamic_pressure                              = 12000 * Units.pascals
-    
-    # define flight dynamics to model 
-    segment.flight_dynamics.force_x                       = True  
-    segment.flight_dynamics.force_z                       = True     
+    segment.altitude_end                                             = 3.   * Units.km
+    segment.climb_rate                                               = 730. * Units['ft/min']    
+    segment.dynamic_pressure                                         = 12000 * Units.pascals
+                
+    # define flight dynamics to model             
+    segment.flight_dynamics.force_x                                  = True  
+    segment.flight_dynamics.force_z                                  = True     
     
     # define flight controls 
     segment.assigned_control_variables.throttle.active               = True           
@@ -339,14 +307,14 @@
     segment = Segments.Climb.Constant_Mach_Constant_Angle(base_segment)
     segment.tag = "climb_4"
     segment.analyses.extend( analyses.base )  
-    segment.altitude_start                                 = 3.   * Units.km
-    segment.altitude_end                                   = 4.   * Units.km
-    segment.mach_number                                    = 0.5
-    segment.climb_angle                                    = 3.5 * Units.degrees  
-    
-    # define flight dynamics to model 
-    segment.flight_dynamics.force_x                       = True  
-    segment.flight_dynamics.force_z                       = True     
+    segment.altitude_start                                           = 3.   * Units.km
+    segment.altitude_end                                             = 4.   * Units.km
+    segment.mach_number                                              = 0.5
+    segment.climb_angle                                              = 3.5 * Units.degrees  
+              
+    # define flight dynamics to model           
+    segment.flight_dynamics.force_x                                  = True  
+    segment.flight_dynamics.force_z                                  = True     
     
     # define flight controls 
     segment.assigned_control_variables.throttle.active               = True           
@@ -361,13 +329,13 @@
     segment = Segments.Climb.Constant_Speed_Constant_Angle(base_segment)
     segment.tag = "climb_5"
     segment.analyses.extend( analyses.base )  
-    segment.altitude_end                                  = 5.    * Units.km
-    segment.air_speed                                     = 180   * Units.m / Units.s
-    segment.climb_angle                                   = 3.    * Units.degrees 
-    
-    # define flight dynamics to model 
-    segment.flight_dynamics.force_x                       = True  
-    segment.flight_dynamics.force_z                       = True     
+    segment.altitude_end                                             = 5.    * Units.km
+    segment.air_speed                                                = 180   * Units.m / Units.s
+    segment.climb_angle                                              = 3.    * Units.degrees 
+               
+    # define flight dynamics to model            
+    segment.flight_dynamics.force_x                                  = True  
+    segment.flight_dynamics.force_z                                  = True     
     
     # define flight controls 
     segment.assigned_control_variables.throttle.active               = True           
@@ -382,12 +350,12 @@
     segment = Segments.Climb.Constant_Mach_Linear_Altitude(base_segment)
     segment.tag = "climb_6"
     segment.analyses.extend( analyses.base )  
-    segment.altitude_end                                  = 6. * Units.km   
-    segment.mach_number                                   = 0.75   
-    
-    # define flight dynamics to model 
-    segment.flight_dynamics.force_x                       = True  
-    segment.flight_dynamics.force_z                       = True     
+    segment.altitude_end                                             = 6. * Units.km   
+    segment.mach_number                                              = 0.75   
+                                                           
+    # define flight dynamics to model                      
+    segment.flight_dynamics.force_x                                  = True  
+    segment.flight_dynamics.force_z                                  = True     
     
     # define flight controls 
     segment.assigned_control_variables.throttle.active               = True           
@@ -402,12 +370,12 @@
     segment = Segments.Climb.Constant_Speed_Linear_Altitude(base_segment)
     segment.tag = "climb_7"
     segment.analyses.extend( analyses.base )  
-    segment.altitude_end                                  = 7.    * Units.km   
-    segment.air_speed                                     = 250.2 * Units.m / Units.s 
-    
-    # define flight dynamics to model 
-    segment.flight_dynamics.force_x                       = True  
-    segment.flight_dynamics.force_z                       = True     
+    segment.altitude_end                                             = 7.    * Units.km   
+    segment.air_speed                                                = 250.2 * Units.m / Units.s 
+                 
+    # define flight dynamics to model              
+    segment.flight_dynamics.force_x                                  = True  
+    segment.flight_dynamics.force_z                                  = True     
     
     # define flight controls 
     segment.assigned_control_variables.throttle.active               = True           
@@ -421,13 +389,13 @@
     segment = Segments.Climb.Constant_EAS_Constant_Rate(base_segment)
     segment.tag = "climb_8"
     segment.analyses.extend( analyses.base )  
-    segment.altitude_end                                 = 8.   * Units.km    
-    segment.equivalent_air_speed                         = 150. * Units.m / Units.s
-    segment.climb_rate                                   = 1.   
-    
-    # define flight dynamics to model 
-    segment.flight_dynamics.force_x                      = True  
-    segment.flight_dynamics.force_z                      = True     
+    segment.altitude_end                                            = 8.   * Units.km    
+    segment.equivalent_air_speed                                    = 150. * Units.m / Units.s
+    segment.climb_rate                                              = 1.   
+               
+    # define flight dynamics to model            
+    segment.flight_dynamics.force_x                                 = True  
+    segment.flight_dynamics.force_z                                 = True     
     
     # define flight controls 
     segment.assigned_control_variables.throttle.active              = True           
@@ -442,13 +410,13 @@
     segment = Segments.Climb.Constant_CAS_Constant_Rate(base_segment)
     segment.tag = "climb_9"
     segment.analyses.extend( analyses.base )  
-    segment.altitude_end                                 = 10.9 * Units.km    
-    segment.calibrated_air_speed                         = 150. * Units.m / Units.s
-    segment.climb_rate                                   = 1.  
-    
-    # define flight dynamics to model 
-    segment.flight_dynamics.force_x                      = True  
-    segment.flight_dynamics.force_z                      = True     
+    segment.altitude_end                                            = 10.9 * Units.km    
+    segment.calibrated_air_speed                                    = 150. * Units.m / Units.s
+    segment.climb_rate                                              = 1.  
+               
+    # define flight dynamics to model            
+    segment.flight_dynamics.force_x                                 = True  
+    segment.flight_dynamics.force_z                                 = True     
     
     # define flight controls 
     segment.assigned_control_variables.throttle.active              = True           
@@ -464,13 +432,13 @@
     segment = Segments.Climb.Constant_Throttle_Constant_Speed(base_segment)
     segment.tag = "climb_10"
     segment.analyses.extend( analyses.base )  
-    segment.altitude_end                                 = 11.   * Units.km    
-    segment.air_speed                                    = 150. * Units.m / Units.s
-    segment.throttle                                     = 0.55 
-    
-    # define flight dynamics to model 
-    segment.flight_dynamics.force_x                      = True  
-    segment.flight_dynamics.force_z                      = True     
+    segment.altitude_end                                                 = 11.   * Units.km    
+    segment.air_speed                                                    = 150. * Units.m / Units.s
+    segment.throttle                                                     = 0.55 
+                     
+    # define flight dynamics to model                  
+    segment.flight_dynamics.force_x                                      = True  
+    segment.flight_dynamics.force_z                                      = True     
     
     # define flight controls 
     segment.assigned_control_variables.wind_angle.active                 = True  
@@ -488,13 +456,13 @@
     segment = Segments.Cruise.Constant_Dynamic_Pressure_Constant_Altitude(base_segment)
     segment.tag = "cruise_1" 
     segment.analyses.extend(analyses.base) 
-    segment.altitude                                      = 11. * Units.km    
-    segment.dynamic_pressure                              = 28000 * Units.pascals   
-    segment.distance                                      = 500 * Units.km  
-    
-    # define flight dynamics to model 
-    segment.flight_dynamics.force_x                       = True  
-    segment.flight_dynamics.force_z                       = True     
+    segment.altitude                                                 = 11. * Units.km    
+    segment.dynamic_pressure                                         = 28000 * Units.pascals   
+    segment.distance                                                 = 500 * Units.km  
+               
+    # define flight dynamics to model            
+    segment.flight_dynamics.force_x                                  = True  
+    segment.flight_dynamics.force_z                                  = True     
     
     # define flight controls 
     segment.assigned_control_variables.throttle.active               = True           
@@ -509,15 +477,16 @@
     segment = Segments.Cruise.Constant_Throttle_Constant_Altitude(base_segment)
     segment.tag = "cruise_2" 
     segment.analyses.extend(analyses.base)  
-    segment.state.numerics.number_of_control_points = 12 
-    segment.altitude                                            = 11. * Units.km  
-    segment.air_speed_end                                       = 215 * Units.m / Units.s  
-    segment.throttle                                            = 0.75
-    segment.distance                                            = 200 * Units.km  
-          
-    # define flight dynamics to model       
-    segment.flight_dynamics.force_x                             = True  
-    segment.flight_dynamics.force_z                             = True     
+    segment.altitude                                                       = 11. * Units.km  
+    segment.air_speed_end                                                  = 200 * Units.m / Units.s 
+    segment.throttle                                                       = 0.4
+    segment.distance                                                       = 500 * Units.km
+
+    base_segment.state.numerics.number_of_control_points = 4      
+                      
+    # define flight dynamics to model                   
+    segment.flight_dynamics.force_x                                        = True  
+    segment.flight_dynamics.force_z                                        = True     
           
     # define flight controls       
     segment.assigned_control_variables.elapsed_time.active                 = True  
@@ -538,14 +507,14 @@
     segment = Segments.Cruise.Constant_Pitch_Rate_Constant_Altitude(base_segment)
     segment.tag = "cruise_3" 
     segment.analyses.extend(analyses.base) 
-    segment.altitude                                     = 11. * Units.km    
-    segment.pitch_rate                                   = 0.0001  * Units['rad/s/s']
-    segment.pitch_final                                  = 4.  * Units.degrees 
-    segment.distance                                     = 500 * Units.km   
-    
-    # define flight dynamics to model 
-    segment.flight_dynamics.force_x                      = True  
-    segment.flight_dynamics.force_z                      = True     
+    segment.altitude                                                = 11. * Units.km    
+    segment.pitch_rate                                              = 0.0001  * Units['rad/s/s']
+    segment.pitch_final                                             = 4.  * Units.degrees 
+    segment.distance                                                = 500 * Units.km   
+                
+    # define flight dynamics to model             
+    segment.flight_dynamics.force_x                                 = True  
+    segment.flight_dynamics.force_z                                 = True     
     
     # define flight controls 
     segment.assigned_control_variables.throttle.active              = True           
@@ -564,20 +533,44 @@
     segment = Segments.Descent.Constant_Speed_Constant_Angle(base_segment)
     segment.tag = "descent_1" 
     segment.analyses.extend( analyses.base ) 
-    segment.altitude_start                                = 11. * Units.km    
-    segment.air_speed                                     = 150 * Units.m / Units.s 
-    segment.altitude_end                                  = 5  * Units.km  
+    segment.altitude_start                                           = 11. * Units.km    
+    segment.air_speed                                                = 150 * Units.m / Units.s 
+    segment.altitude_end                                             = 5  * Units.km  
+                
+    # define flight dynamics to model             
+    segment.flight_dynamics.force_x                                  = True  
+    segment.flight_dynamics.force_z                                  = True     
+    
+    # define flight controls 
+    segment.assigned_control_variables.throttle.active               = True           
+    segment.assigned_control_variables.throttle.assigned_propulsors  = [['starboard_propulsor','port_propulsor']] 
+    segment.assigned_control_variables.body_angle.active             = True                
+    
+    mission.append_segment(segment)
+
+    # ------------------------------------------------------------------------------------------------------------------------------------ 
+    #   Curved Cruise Segment : Constant Radius Constant Speed Constant Altltude
+    # ------------------------------------------------------------------------------------------------------------------------------------  
+    segment     = Segments.Cruise.Curved_Constant_Radius_Constant_Speed_Constant_Altitude(base_segment)
+    segment.tag = "curved_cruise" 
+    segment.analyses.extend( analyses.base )   
+    segment.altitude                                                            = 5  * Units.km  
+    segment.air_speed                                                           = 240 * Units['mph']
+    segment.turn_radius                                                         = 1000 * Units.mile  
+    segment.start_true_course                                                   = 10 * Units.degrees 
+    segment.turn_angle                                                          = -1.0 * Units.degrees # + indicated right hand turn, negative indicates left-hand turn
     
     # define flight dynamics to model 
-    segment.flight_dynamics.force_x                       = True  
-    segment.flight_dynamics.force_z                       = True     
-    
-    # define flight controls 
-    segment.assigned_control_variables.throttle.active               = True           
-    segment.assigned_control_variables.throttle.assigned_propulsors  = [['starboard_propulsor','port_propulsor']] 
-    segment.assigned_control_variables.body_angle.active             = True                
-    
-    mission.append_segment(segment) 
+    segment.flight_dynamics.force_x                                             = True    
+    segment.flight_dynamics.force_z                                             = True    
+                
+    # define flight controls              
+    segment.assigned_control_variables.throttle.active                          = True           
+    segment.assigned_control_variables.throttle.assigned_propulsors             = [['starboard_propulsor','port_propulsor']]   
+    segment.assigned_control_variables.body_angle.active                        = True   
+    
+    mission.append_segment(segment)
+    
 
     # ------------------------------------------------------------------------------------------------------------------------------------ 
     #   Descent Segment 2: Constant CAS Constant Angle 
@@ -585,13 +578,13 @@
     segment = Segments.Descent.Constant_CAS_Constant_Rate(base_segment)
     segment.tag = "descent_2" 
     segment.analyses.extend( analyses.base ) 
-    segment.altitude_end                                  = 2500. * Units.feet
-    segment.descent_rate                                  = 2.  * Units.m / Units.s
-    segment.calibrated_air_speed                          = 100 * Units.m / Units.s
-    
-    # define flight dynamics to model 
-    segment.flight_dynamics.force_x                       = True  
-    segment.flight_dynamics.force_z                       = True     
+    segment.altitude_end                                             = 2500. * Units.feet
+    segment.descent_rate                                             = 2.  * Units.m / Units.s
+    segment.calibrated_air_speed                                     = 100 * Units.m / Units.s
+                
+    # define flight dynamics to model             
+    segment.flight_dynamics.force_x                                  = True  
+    segment.flight_dynamics.force_z                                  = True     
     
     # define flight controls 
     segment.assigned_control_variables.throttle.active               = True           
@@ -606,12 +599,12 @@
     segment = Segments.Single_Point.Set_Speed_Set_Altitude(base_segment)
     segment.tag = "single_point_1" 
     segment.analyses.extend(analyses.base) 
-    segment.altitude                                      =  2500. * Units.feet
-    segment.air_speed                                     =  200. * Units['m/s']  
-    
-    # define flight dynamics to model 
-    segment.flight_dynamics.force_x                       = True  
-    segment.flight_dynamics.force_z                       = True     
+    segment.altitude                                                 =  2500. * Units.feet
+    segment.air_speed                                                =  200. * Units['m/s']  
+               
+    # define flight dynamics to model            
+    segment.flight_dynamics.force_x                                  = True  
+    segment.flight_dynamics.force_z                                  = True     
     
     # define flight controls 
     segment.assigned_control_variables.throttle.active               = True           
@@ -626,13 +619,13 @@
     segment = Segments.Single_Point.Set_Speed_Set_Throttle(base_segment)
     segment.tag = "single_point_2" 
     segment.analyses.extend(analyses.base) 
-    segment.altitude                                      =  2500. * Units.feet
-    segment.air_speed                                     =  200. * Units['m/s']   
-    segment.throttle                                      =  0.5 
-    
-    # define flight dynamics to model 
-    segment.flight_dynamics.force_x                       = True  
-    segment.flight_dynamics.force_z                       = True     
+    segment.altitude                                                 =  2500. * Units.feet
+    segment.air_speed                                                =  200. * Units['m/s']   
+    segment.throttle                                                 =  0.5 
+               
+    # define flight dynamics to model            
+    segment.flight_dynamics.force_x                                  = True  
+    segment.flight_dynamics.force_z                                  = True     
     
     # define flight controls   
     segment.assigned_control_variables.acceleration.active           = True             
@@ -646,12 +639,12 @@
     segment = Segments.Cruise.Constant_Dynamic_Pressure_Constant_Altitude_Loiter(base_segment)
     segment.tag = "loiter_1" 
     segment.analyses.extend(analyses.base) 
-    segment.altitude                                      = 2500  * Units.feet
-    segment.dynamic_pressure                              = 12000 * Units.pascals  
-    
-    # define flight dynamics to model 
-    segment.flight_dynamics.force_x                       = True  
-    segment.flight_dynamics.force_z                       = True     
+    segment.altitude                                                  = 2500  * Units.feet
+    segment.dynamic_pressure                                          = 12000 * Units.pascals  
+                
+    # define flight dynamics to model             
+    segment.flight_dynamics.force_x                                   = True  
+    segment.flight_dynamics.force_z                                   = True     
     
     # define flight controls 
     segment.assigned_control_variables.throttle.active               = True           
@@ -668,12 +661,12 @@
     segment = Segments.Cruise.Constant_Dynamic_Pressure_Constant_Altitude_Loiter(base_segment)
     segment.tag = "loiter_2" 
     segment.analyses.extend(analyses.base) 
-    segment.altitude                  = 2500  * Units.feet
-    segment.dynamic_pressure          = 12000 * Units.pascals  
-    
-    # define flight dynamics to model 
-    segment.flight_dynamics.force_x                       = True  
-    segment.flight_dynamics.force_z                       = True     
+    segment.altitude                                                 = 2500  * Units.feet
+    segment.dynamic_pressure                                         = 12000 * Units.pascals  
+                
+    # define flight dynamics to model             
+    segment.flight_dynamics.force_x                                  = True  
+    segment.flight_dynamics.force_z                                  = True     
     
     # define flight controls 
     segment.assigned_control_variables.throttle.active               = True           
@@ -692,12 +685,12 @@
     segment.tag = "reserve_loiter"
 
     segment.analyses.extend(analyses.cruise) 
-    segment.mach_number                                   = 0.5
-    segment.time                                          = 30.0 * Units.minutes
-    
-    # define flight dynamics to model 
-    segment.flight_dynamics.force_x                       = True  
-    segment.flight_dynamics.force_z                       = True     
+    segment.mach_number                                              = 0.5
+    segment.time                                                     = 30.0 * Units.minutes
+               
+    # define flight dynamics to model            
+    segment.flight_dynamics.force_x                                  = True  
+    segment.flight_dynamics.force_z                                  = True     
     
     # define flight controls 
     segment.assigned_control_variables.throttle.active               = True           
@@ -715,11 +708,11 @@
     
     segment.analyses.extend( analyses.cruise )
     
-    segment.mach_number                                   = 0.5
-    segment.distance                                      = 140.0 * Units.nautical_mile    
-    # define flight dynamics to model 
-    segment.flight_dynamics.force_x                       = True  
-    segment.flight_dynamics.force_z                       = True     
+    segment.mach_number                                              = 0.5
+    segment.distance                                                 = 140.0 * Units.nautical_mile    
+    # define flight dynamics to model             
+    segment.flight_dynamics.force_x                                  = True  
+    segment.flight_dynamics.force_z                                  = True     
     
     # define flight controls 
     segment.assigned_control_variables.throttle.active               = True           
@@ -734,14 +727,14 @@
     segment = Segments.Descent.Constant_EAS_Constant_Rate(base_segment)
     segment.tag = "descent_3" 
     segment.analyses.extend( analyses.base ) 
-    segment.altitude_start                                = 2500  * Units.feet
-    segment.altitude_end                                  = 0  * Units.feet 
-    segment.descent_rate                                  = 3.  * Units.m / Units.s
-    segment.equivalent_air_speed                          = 100 * Units.m / Units.s 
-    
-    # define flight dynamics to model 
-    segment.flight_dynamics.force_x                       = True  
-    segment.flight_dynamics.force_z                       = True     
+    segment.altitude_start                                           = 2500  * Units.feet
+    segment.altitude_end                                             = 0  * Units.feet 
+    segment.descent_rate                                             = 3.  * Units.m / Units.s
+    segment.equivalent_air_speed                                     = 100 * Units.m / Units.s 
+                
+    # define flight dynamics to model             
+    segment.flight_dynamics.force_x                                  = True  
+    segment.flight_dynamics.force_z                                  = True     
     
     # define flight controls 
     segment.assigned_control_variables.throttle.active               = True           
@@ -758,10 +751,10 @@
     segment.tag = "Landing"
 
     segment.analyses.extend( analyses.landing )
-    segment.velocity_start                                     = 150 * Units.knots
-    segment.velocity_end                                       = 100 * Units.knots 
-    segment.friction_coefficient                               = 0.4
-    segment.altitude                                           = 0.0 
+    segment.velocity_start                                                = 150 * Units.knots
+    segment.velocity_end                                                  = 100 * Units.knots 
+    segment.friction_coefficient                                          = 0.4
+    segment.altitude                                                      = 0.0 
     segment.assigned_control_variables.elapsed_time.active                = True   
     segment.assigned_control_variables.elapsed_time.initial_guess_values  = [[30.]]  
     mission.append_segment(segment)      
@@ -773,15 +766,15 @@
     segment = Segments.Cruise.Constant_Throttle_Constant_Altitude(base_segment)
     segment.tag = "cruise_non_converged" 
     segment.analyses.extend(analyses.base)    
-    segment.air_speed_end                                  = 150 * Units.knots
-    segment.throttle                                       = 0
-    segment.distance                                       = 10 * Units.km 
-    segment.state.numerics.number_of_control_points           = 2
-    segment.state.numerics.max_evaluations                 = 10  
-    
-    # define flight dynamics to model 
-    segment.flight_dynamics.force_x                       = True  
-    segment.flight_dynamics.force_z                       = True     
+    segment.air_speed_end                                            = 150 * Units.knots
+    segment.throttle                                                 = 0
+    segment.distance                                                 = 10 * Units.km 
+    segment.state.numerics.number_of_control_points                  = 2
+    segment.state.numerics.max_evaluations                           = 10  
+                
+    # define flight dynamics to model             
+    segment.flight_dynamics.force_x                                  = True  
+    segment.flight_dynamics.force_z                                  = True     
     
     # define flight controls 
     segment.assigned_control_variables.elapsed_time.active           = True   
@@ -790,28 +783,6 @@
     
     mission.append_segment(segment)
     
-    # ------------------------------------------------------------------------------------------------------------------------------------ 
-    #   Curved Cruise Segment : Constant Radius Constant Speed Constant Altltude
-    # ------------------------------------------------------------------------------------------------------------------------------------  
-    segment     = Segments.Cruise.Curved_Constant_Radius_Constant_Speed_Constant_Altitude(base_segment)
-    segment.tag = "curved_cruise" 
-    segment.analyses.extend( analyses.base )   
-    segment.altitude                                                            = 8000. * Units.feet
-    segment.air_speed                                                           = 240 * Units['mph']
-    segment.turn_radius                                                         = 1000 * Units.mile  
-    segment.start_true_course                                                   = 10 * Units.degrees 
-    segment.turn_angle                                                          = -1.0 * Units.degrees # + indicated right hand turn, negative indicates left-hand turn
-    
-    # define flight dynamics to model 
-    segment.flight_dynamics.force_x                                             = True    
-    segment.flight_dynamics.force_z                                             = True    
-                
-    # define flight controls              
-    segment.assigned_control_variables.throttle.active                          = True           
-    segment.assigned_control_variables.throttle.assigned_propulsors             = [['starboard_propulsor','port_propulsor']]   
-    segment.assigned_control_variables.body_angle.active                        = True   
-    
-    mission.append_segment(segment)     
     
     # ------------------------------------------------------------------------------------------------------------------------------------ 
     #   Mission definition complete    
