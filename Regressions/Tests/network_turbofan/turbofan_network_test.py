# Regression/scripts/Tests/turbofan_network_test.py
# 
# 
# Created:  Jul 2023, M. Clarke 

# ----------------------------------------------------------------------------------------------------------------------
#  IMPORT
# ----------------------------------------------------------------------------------------------------------------------
# RCAIDE imports  
import RCAIDE
from RCAIDE.Framework.Core import Units  
from RCAIDE.Library.Plots                 import *       

# python imports     
import numpy as np  
import sys
import matplotlib.pyplot as plt  

# local imports 
sys.path.append('../../Vehicles')
from Embraer_190    import vehicle_setup as vehicle_setup
from Embraer_190    import configs_setup as configs_setup 


# ----------------------------------------------------------------------------------------------------------------------
#  REGRESSION
# ----------------------------------------------------------------------------------------------------------------------  
def main():      
    # vehicle data
    vehicle  = vehicle_setup()

    # plot vehicle 
    plot_3d_vehicle(vehicle, 
                    min_x_axis_limit            = 0,
                    max_x_axis_limit            = 40,
                    min_y_axis_limit            = -20,
                    max_y_axis_limit            = 20,
                    min_z_axis_limit            = -20,
                    max_z_axis_limit            = 20,
                    show_figure                 = False 
                    )        
    
    # Set up vehicle configs
    configs  = configs_setup(vehicle)

    # create analyses
    analyses = analyses_setup(configs)

    # mission analyses 
    mission = mission_setup(analyses)
    
    # create mission instances (for multiple types of missions)
    missions = missions_setup(mission) 
     
    # mission analysis 
    results = missions.base_mission.evaluate()  
    
    # plot the results
    plot_results(results)  
        
    return 

  
def analyses_setup(configs):

    analyses = RCAIDE.Framework.Analyses.Analysis.Container()

    # build a base analysis for each config
    for tag,config in configs.items():
        analysis = base_analysis(config)
        analyses[tag] = analysis

    return analyses

def base_analysis(vehicle):

    # ------------------------------------------------------------------
    #   Initialize the Analyses
    # ------------------------------------------------------------------     
    analyses = RCAIDE.Framework.Analyses.Vehicle() 
    
    # ------------------------------------------------------------------
    #  Weights
    weights         = RCAIDE.Framework.Analyses.Weights.Weights_Transport()
    weights.vehicle = vehicle
    analyses.append(weights)

    # ------------------------------------------------------------------
    #  Aerodynamics Analysis
    aerodynamics          = RCAIDE.Framework.Analyses.Aerodynamics.Vortex_Lattice_Method() 
    aerodynamics.vehicle = vehicle
    aerodynamics.settings.number_of_spanwise_vortices   = 25
    aerodynamics.settings.number_of_chordwise_vortices  = 5     
    analyses.append(aerodynamics)   

    # ------------------------------------------------------------------
    #  Energy
    energy          = RCAIDE.Framework.Analyses.Energy.Energy()
<<<<<<< HEAD
    energy.vehicle = vehicle 
=======
    energy.vehicle  = vehicle 
>>>>>>> f800b573
    analyses.append(energy)

    # ------------------------------------------------------------------
    #  Planet Analysis
    planet = RCAIDE.Framework.Analyses.Planets.Planet()
    analyses.append(planet)

    # ------------------------------------------------------------------
    #  Atmosphere Analysis
    atmosphere = RCAIDE.Framework.Analyses.Atmospheric.US_Standard_1976()
    atmosphere.features.planet = planet.features
    analyses.append(atmosphere)   

    # done!
    return analyses    

# ----------------------------------------------------------------------
#   Define the Mission
# ----------------------------------------------------------------------
 
def mission_setup(analyses):

    # ------------------------------------------------------------------
    #   Initialize the Mission
    # ------------------------------------------------------------------

    mission = RCAIDE.Framework.Mission.Sequential_Segments()
    mission.tag = 'the_mission'
  
    Segments = RCAIDE.Framework.Mission.Segments 
    base_segment = Segments.Segment()


    # ------------------------------------------------------------------
    #   First Climb Segment: Constant Speed Constant Rate  
    # ------------------------------------------------------------------

    segment = Segments.Climb.Constant_Speed_Constant_Rate(base_segment)
    segment.tag = "climb_1" 
    segment.analyses.extend( analyses.takeoff ) 
    segment.altitude_start = 0.0   * Units.km
    segment.altitude_end   = 3.0   * Units.km
    segment.air_speed      = 125.0 * Units['m/s']
    segment.climb_rate     = 6.0   * Units['m/s']  
    
    # define flight dynamics to model 
    segment.flight_dynamics.force_x                         = True  
    segment.flight_dynamics.force_z                         = True     
      
    # define flight controls   
    segment.assigned_control_variables.throttle.active                 = True           
    segment.assigned_control_variables.throttle.assigned_propulsors    = [['starboard_propulsor','port_propulsor']]
    segment.assigned_control_variables.throttle.initial_guess          = True 
    segment.assigned_control_variables.throttle.initial_guess_values   = [[0.5,0.5]] 
    segment.assigned_control_variables.body_angle.active               = True               
    segment.assigned_control_variables.body_angle.initial_guess        = True 
    segment.assigned_control_variables.body_angle.initial_guess_values = [[3*Units.degrees]]    
      
    mission.append_segment(segment)


    # ------------------------------------------------------------------
    #   Second Climb Segment: Constant Speed Constant Rate  
    # ------------------------------------------------------------------    

    segment = Segments.Climb.Constant_Speed_Constant_Rate(base_segment)
    segment.tag = "climb_2" 
    segment.analyses.extend( analyses.cruise ) 
    segment.altitude_end                                   = 8.0   * Units.km
    segment.air_speed                                      = 190.0 * Units['m/s']
    segment.climb_rate                                     = 6.0   * Units['m/s']   
    
    # define flight dynamics to model 
    segment.flight_dynamics.force_x                       = True  
    segment.flight_dynamics.force_z                       = True     
    
    # define flight controls 
    segment.assigned_control_variables.throttle.active               = True           
    segment.assigned_control_variables.throttle.assigned_propulsors  = [['starboard_propulsor','port_propulsor']]  
    segment.assigned_control_variables.body_angle.active             = True                   
     
    mission.append_segment(segment)


    # ------------------------------------------------------------------
    #   Third Climb Segment: Constant Speed Constant Rate  
    # ------------------------------------------------------------------    

    segment = Segments.Climb.Constant_Speed_Constant_Rate(base_segment)
    segment.tag = "climb_3" 
    segment.analyses.extend( analyses.cruise ) 
    segment.altitude_end = 10.5   * Units.km
    segment.air_speed    = 226.0  * Units['m/s']
    segment.climb_rate   = 3.0    * Units['m/s']  
    
    # define flight dynamics to model 
    segment.flight_dynamics.force_x                      = True  
    segment.flight_dynamics.force_z                      = True     
    
    # define flight controls 
    segment.assigned_control_variables.throttle.active               = True           
    segment.assigned_control_variables.throttle.assigned_propulsors  = [['starboard_propulsor','port_propulsor']]  
    segment.assigned_control_variables.body_angle.active             = True                
      
    mission.append_segment(segment)


    # ------------------------------------------------------------------    
    #   Cruise Segment: Constant Speed Constant Altitude
    # ------------------------------------------------------------------    

    segment = Segments.Cruise.Constant_Speed_Constant_Altitude(base_segment)
    segment.tag = "cruise" 
    segment.analyses.extend( analyses.cruise ) 
    segment.altitude  = 10.668 * Units.km  
    segment.air_speed = 230.412 * Units['m/s']
    segment.distance  = 1000 * Units.nmi    
    
    # define flight dynamics to model 
    segment.flight_dynamics.force_x                      = True  
    segment.flight_dynamics.force_z                      = True     
    
    # define flight controls 
    segment.assigned_control_variables.throttle.active               = True           
    segment.assigned_control_variables.throttle.assigned_propulsors  = [['starboard_propulsor','port_propulsor']] 
    segment.assigned_control_variables.body_angle.active             = True                
    
    mission.append_segment(segment)


    # ------------------------------------------------------------------
    #   First Descent Segment: Constant Speed Constant Rate  
    # ------------------------------------------------------------------

    segment = Segments.Descent.Constant_Speed_Constant_Rate(base_segment)
    segment.tag = "descent_1" 
    segment.analyses.extend( analyses.cruise ) 
    segment.altitude_start = 10.5 * Units.km 
    segment.altitude_end   = 8.0   * Units.km
    segment.air_speed      = 220.0 * Units['m/s']
    segment.descent_rate   = 4.5   * Units['m/s']   
    
    # define flight dynamics to model 
    segment.flight_dynamics.force_x                      = True  
    segment.flight_dynamics.force_z                      = True     
    
    # define flight controls 
    segment.assigned_control_variables.throttle.active               = True           
    segment.assigned_control_variables.throttle.assigned_propulsors  = [['starboard_propulsor','port_propulsor']]  
    segment.assigned_control_variables.body_angle.active             = True                
     
    mission.append_segment(segment)


    # ------------------------------------------------------------------
    #   Second Descent Segment: Constant Speed Constant Rate  
    # ------------------------------------------------------------------

    segment = Segments.Descent.Constant_Speed_Constant_Rate(base_segment)
    segment.tag = "descent_2" 
    segment.analyses.extend( analyses.landing ) 
    segment.altitude_end = 6.0   * Units.km
    segment.air_speed    = 195.0 * Units['m/s']
    segment.descent_rate = 5.0   * Units['m/s']   
    
    # define flight dynamics to model 
    segment.flight_dynamics.force_x                      = True  
    segment.flight_dynamics.force_z                      = True     
    
    # define flight controls 
    segment.assigned_control_variables.throttle.active               = True           
    segment.assigned_control_variables.throttle.assigned_propulsors  = [['starboard_propulsor','port_propulsor']] 
    segment.assigned_control_variables.body_angle.active             = True                 
     
    mission.append_segment(segment)


    # ------------------------------------------------------------------
    #   Third Descent Segment: Constant Speed Constant Rate  
    # ------------------------------------------------------------------

    segment = Segments.Descent.Constant_Speed_Constant_Rate(base_segment)
    segment.tag = "descent_3"  
    segment.analyses.extend( analyses.landing ) 
    segment.altitude_end = 4.0   * Units.km
    segment.air_speed    = 170.0 * Units['m/s']
    segment.descent_rate = 5.0   * Units['m/s']   
    
    # define flight dynamics to model 
    segment.flight_dynamics.force_x                      = True  
    segment.flight_dynamics.force_z                      = True     
    
    # define flight controls 
    segment.assigned_control_variables.throttle.active               = True           
    segment.assigned_control_variables.throttle.assigned_propulsors  = [['starboard_propulsor','port_propulsor']] 
    segment.assigned_control_variables.body_angle.active             = True                
     
    mission.append_segment(segment)


    # ------------------------------------------------------------------
    #   Fourth Descent Segment: Constant Speed Constant Rate  
    # ------------------------------------------------------------------

    segment = Segments.Descent.Constant_Speed_Constant_Rate(base_segment)
    segment.tag = "descent_4" 
    segment.analyses.extend( analyses.landing ) 
    segment.altitude_end = 2.0   * Units.km
    segment.air_speed    = 150.0 * Units['m/s']
    segment.descent_rate = 5.0   * Units['m/s']   
    
    # define flight dynamics to model 
    segment.flight_dynamics.force_x                      = True  
    segment.flight_dynamics.force_z                      = True     
    
    # define flight controls 
    segment.assigned_control_variables.throttle.active               = True           
    segment.assigned_control_variables.throttle.assigned_propulsors  = [['starboard_propulsor','port_propulsor']] 
    segment.assigned_control_variables.body_angle.active             = True                  
     
    mission.append_segment(segment) 


    # ------------------------------------------------------------------
    #   Fifth Descent Segment:Constant Speed Constant Rate  
    # ------------------------------------------------------------------

    segment = Segments.Descent.Constant_Speed_Constant_Rate(base_segment)
    segment.tag = "descent_5" 
    segment.analyses.extend( analyses.landing ) 
    segment.altitude_end                                  = 0.0   * Units.km
    segment.air_speed                                     = 145.0 * Units['m/s']
    segment.descent_rate                                  = 3.0   * Units['m/s']    
    
    # define flight dynamics to model 
    segment.flight_dynamics.force_x                       = True  
    segment.flight_dynamics.force_z                       = True     
    
    # define flight controls 
    segment.assigned_control_variables.throttle.active               = True           
    segment.assigned_control_variables.throttle.assigned_propulsors  = [['starboard_propulsor','port_propulsor']] 
    segment.assigned_control_variables.body_angle.active             = True                
    
    mission.append_segment(segment)

    # ------------------------------------------------------------------
    #   Mission definition complete    
    # ------------------------------------------------------------------

    return mission

 

def missions_setup(mission): 
 
    missions     = RCAIDE.Framework.Mission.Missions() 
    mission.tag  = 'base_mission'
    missions.append(mission)
 
    return missions  


def plot_results(results):  
     
    # Plot Aerodynamic Forces 
    plot_aerodynamic_forces(results)
    
    # Plot Aerodynamic Coefficients 
    plot_aerodynamic_coefficients(results) 
    
    # Drag Components
    plot_drag_components(results)
    
    # Plot Altitude, sfc, vehicle weight 
    plot_altitude_sfc_weight(results)
    
    # Plot Velocities 
    plot_aircraft_velocities(results)  
          
    return

if __name__ == '__main__': 
    main()    
    plt.show() <|MERGE_RESOLUTION|>--- conflicted
+++ resolved
@@ -88,7 +88,7 @@
     # ------------------------------------------------------------------
     #  Aerodynamics Analysis
     aerodynamics          = RCAIDE.Framework.Analyses.Aerodynamics.Vortex_Lattice_Method() 
-    aerodynamics.vehicle = vehicle
+    aerodynamics.geometry = vehicle
     aerodynamics.settings.number_of_spanwise_vortices   = 25
     aerodynamics.settings.number_of_chordwise_vortices  = 5     
     analyses.append(aerodynamics)   
@@ -96,11 +96,7 @@
     # ------------------------------------------------------------------
     #  Energy
     energy          = RCAIDE.Framework.Analyses.Energy.Energy()
-<<<<<<< HEAD
-    energy.vehicle = vehicle 
-=======
     energy.vehicle  = vehicle 
->>>>>>> f800b573
     analyses.append(energy)
 
     # ------------------------------------------------------------------
