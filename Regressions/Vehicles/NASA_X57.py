--- conflicted
+++ resolved
@@ -13,7 +13,7 @@
 from RCAIDE.Framework.Core import Units   
 from RCAIDE.Library.Methods.Propulsors.Converters.Rotor             import design_propeller 
 from RCAIDE.Library.Methods.Propulsors.Converters.DC_Motor          import design_motor 
-from RCAIDE.Library.Methods.Weights.Correlation_Buildups.Propulsion import compute_motor_weight
+from RCAIDE.Library.Methods.Weights.Correlation_Buildups.Propulsion import nasa_motor
 from RCAIDE.Library.Methods.Energy.Sources.Batteries.Common         import initialize_from_circuit_configuration
 from RCAIDE.Library.Methods.Geometry.Planform                       import wing_segmented_planform 
 
@@ -32,19 +32,6 @@
     #------------------------------------------------------------------------------------------------------------------------------------
 
     vehicle = RCAIDE.Vehicle()
-<<<<<<< HEAD
-    vehicle.tag = 'X57_Maxwell_Mod2'
-
- 
-    # ################################################# Vehicle-level Properties ########################################################  
-
-    # mass properties
-    vehicle.mass_properties.max_takeoff   = 2550. * Units.pounds
-    vehicle.mass_properties.takeoff       = 2550. * Units.pounds
-    vehicle.mass_properties.max_zero_fuel = 2550. * Units.pounds 
-    vehicle.flight_envelope.ultimate_load        = 5.7
-    vehicle.flight_envelope.limit_load           = 3.8 
-=======
     vehicle.tag = 'X57_Maxwell_Mod2' 
     vehicle.mass_properties.max_takeoff   = 2712. * Units.pounds
     vehicle.mass_properties.takeoff       = 2712. * Units.pounds
@@ -52,7 +39,6 @@
     vehicle.mass_properties.max_payload   = 50.  * Units.pounds  # kg
     vehicle.envelope.ultimate_load        = 5.7
     vehicle.envelope.limit_load           = 3.8 
->>>>>>> f8282295
     vehicle.reference_area                = 14.76
     vehicle.passengers                    = 4
     vehicle.systems.control               = "fully powered"
@@ -433,7 +419,7 @@
     motor.design_torque                              = propeller.cruise.design_torque
     motor.angular_velocity                           = propeller.cruise.design_angular_velocity 
     design_motor(motor)  
-    motor.mass_properties.mass                       = compute_motor_weight(motor.design_torque) 
+    motor.mass_properties.mass                       = nasa_motor(motor.design_torque) 
     starboard_propulsor.motor                        = motor 
  
 
