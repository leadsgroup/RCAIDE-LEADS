--- conflicted
+++ resolved
@@ -122,11 +122,7 @@
 
     # lift coefficient check
     lift_coefficient              = results.segments.cruise.conditions.aerodynamics.lift_coefficient[0][0]
-<<<<<<< HEAD
-    lift_coefficient_true         = 0.613892977490043
-=======
     lift_coefficient_true         = 0.6142388413427398
->>>>>>> bdde71be
     print(lift_coefficient)
     diff_CL                       = np.abs(lift_coefficient  - lift_coefficient_true) 
     print('CL difference')
@@ -135,11 +131,7 @@
     
     # moment coefficient check
     moment_coefficient            = results.segments.cruise.conditions.stability.static.CM[0][0]
-<<<<<<< HEAD
-    moment_coefficient_true       = -0.6308731829873745
-=======
     moment_coefficient_true       = -0.6313101880950853
->>>>>>> bdde71be
     print(moment_coefficient)
     diff_CM                       = np.abs(moment_coefficient - moment_coefficient_true)
     print('CM difference')
