# Optimize.py
#
# Created:  Nov 2015, Carlos / Tarik
# Modified: Nov 2016, T. MacDonald

# ----------------------------------------------------------------------
#   Imports
# ----------------------------------------------------------------------

import SUAVE
from SUAVE.Core import Units, Data
import numpy as np
import Analyses
import Missions
import Procedure
import Plot_Mission
from SUAVE.Optimization.Nexus import Nexus
import SUAVE.Optimization.Package_Setups.pyopt_setup as pyopt_setup
import SUAVE.Optimization.Package_Setups.scipy_setup as scipy_setup
import sys
sys.path.append('../Vehicles')
# the analysis functions

from Boeing_737 import vehicle_setup, configs_setup


# ----------------------------------------------------------------------
#   Run the whole thing
# ----------------------------------------------------------------------
def main():
    
    problem = setup()

    n_des_var = 13

    var = np.zeros(n_des_var)

    var = [134.6,9.6105641082,35.0,0.123,49200.0,70000.0,0.75,6.6,30.0,70000.0,70000.0,11.5,283.0]

    input_vec = var / problem.optimization_problem.inputs[:,3]

    problem.objective(input_vec)
    objectives  = problem.objective()* problem.optimization_problem.objective[:,1]

    noise_cumulative_margin = objectives[0]
    
    actual = Data()    
<<<<<<< HEAD
    actual.noise_cumulative_margin = 20.964903365640296
=======
    actual.noise_cumulative_margin = 21.0393094619167
>>>>>>> 952cafc1

    error = Data()
    error.noise_cumulative_margin = abs(actual.noise_cumulative_margin - noise_cumulative_margin)/actual.noise_cumulative_margin
    
    print('noise_cumulative_margin_error=', noise_cumulative_margin)
    
    print(error.noise_cumulative_margin)
    print(error)
    for k,v in list(error.items()):
        assert(np.abs(v)<1e-6) 
        
    return
        

# ----------------------------------------------------------------------
#   Inputs, Objective, & Constraints
# ----------------------------------------------------------------------

def setup():

    nexus = Nexus()
    problem = Data()
    nexus.optimization_problem = problem

    # -------------------------------------------------------------------
    # Inputs
    # -------------------------------------------------------------------

    # [ tag , initial, [lb,ub], scaling, units ]
    problem.inputs = np.array([
        [ 'wing_area'                    ,    124.8 , (    70.    ,   200.   ) ,   124.8 , Units.meter**2],
        [ 'wing_aspect_ratio'            ,     10.18, (     5.    ,    20.   ) ,    10.18,     Units.less],
        [ 'wing_sweep'                   ,    25.   , (     0.    ,    35.   ) ,    25.  ,  Units.degrees],
        [ 'wing_thickness'               ,     0.105 , (     0.07  ,     0.20 ) ,     0.105,     Units.less],
        [ 'design_thrust'                , 52700.   , ( 10000.    , 70000.   ) , 52700.  ,        Units.N],
        [ 'MTOW'                         , 79090.   , ( 20000.    ,100000.   ) , 79090.  ,       Units.kg],
        [ 'MZFW_ratio'                   ,     0.77 , (     0.6   ,     0.99 ) ,    0.77 ,     Units.less],
        [ 'flap_takeoff_angle'           ,    10.   , (     0.    ,    20.   ) ,    10.  ,  Units.degrees],
        [ 'flap_landing_angle'           ,    40.   , (     0.    ,    50.   ) ,    40.  ,  Units.degrees],
        [ 'short_field_TOW'              , 64030.   , ( 20000.    ,100000.   ) , 64030.  ,       Units.kg],
        [ 'design_TOW'                   , 68520.   , ( 20000.    ,100000.   ) , 68520.  ,       Units.kg],
        [ 'noise_takeoff_speed_increase' ,    10.0  , (    10.    ,    20.   ) ,    10.0 ,     Units.knots],
        [ 'noise_cutback_altitude'       ,   304.8  , (   240.    ,   400.   ) ,   304.8 ,    Units.meter],
    ])

    # -------------------------------------------------------------------
    #  Objective
    # -------------------------------------------------------------------

    problem.objective = np.array([

        [ 'noise_cumulative_margin', 17, Units.less ],

    ])


    # -------------------------------------------------------------------
    # Constraints
    # -------------------------------------------------------------------

    # [ tag, sense, edge, scaling, units ]
    problem.constraints = np.array([
        [ 'MZFW consistency' , '>' , 0. , 10 , Units.less],
        [ 'design_range_fuel_margin' , '>', 0., 10, Units.less],
        [ 'short_field_fuel_margin' , '>' , 0. , 10, Units.less],
        [ 'max_range_fuel_margin' , '>' , 0. , 10, Units.less], 
        [ 'wing_span' , '<', 35.9664, 35.9664, Units.less],
        [ 'noise_flyover_margin' , '>', 0. , 10., Units.less],
        [ 'noise_sideline_margin' , '>', 0. , 10. , Units.less],
        [ 'noise_approach_margin' , '>', 0., 10., Units.less],
        [ 'takeoff_field_length' , '<', 1985., 1985., Units.meters],
        [ 'landing_field_length' , '<', 1385., 1385., Units.meters],
        [ '2nd_segment_climb_max_range' , '>', 0.024, 0.024, Units.less],
        [ '2nd_segment_climb_short_field' , '>', 0.024, 0.024, Units.less],
        [ 'max_throttle' , '<', 1., 1., Units.less],
        [ 'short_takeoff_field_length' , '<', 1330., 1330., Units.meters],
        [ 'noise_cumulative_margin' , '>', 10., 10., Units.less],
    ])

    # -------------------------------------------------------------------
    #  Aliases
    # -------------------------------------------------------------------


    problem.aliases = [
        [ 'wing_area'                        ,   ['vehicle_configurations.*.wings.main_wing.areas.reference',
                                                  'vehicle_configurations.*.reference_area'                            ]],
        [ 'wing_aspect_ratio'                ,    'vehicle_configurations.*.wings.main_wing.aspect_ratio'               ],
        [ 'wing_incidence'                   ,    'vehicle_configurations.*.wings.main_wing.twists.root'                ],
        [ 'wing_tip_twist'                   ,    'vehicle_configurations.*.wings.main_wing.twists.tip'                 ],
        [ 'wing_sweep'                       ,    'vehicle_configurations.*.wings.main_wing.sweeps.quarter_chord'        ],
        [ 'wing_thickness'                   ,    'vehicle_configurations.*.wings.main_wing.thickness_to_chord'         ],
        [ 'wing_taper'                       ,    'vehicle_configurations.*.wings.main_wing.taper'                      ],
        [ 'wing_location'                    ,    'vehicle_configurations.*.wings.main_wing.origin[0]'                  ],
        [ 'horizontal_tail_area'             ,    'vehicle_configurations.*.wings.horizontal_stabilizer.areas.reference'],
        [ 'horizontal_tail_aspect_ratio'     ,    'vehicle_configurations.*.wings.horizontal_stabilizer.aspect_ratio'   ],
        [ 'vertical_tail_area'               ,    'vehicle_configurations.*.wings.vertical_stabilizer.areas.reference'  ],
        [ 'vertical_tail_aspect_ratio'       ,    'vehicle_configurations.*.wings.vertical_stabilizer.aspect_ratio'     ],
        [ 'design_thrust'                    ,    'vehicle_configurations.*.propulsors.turbofan.thrust.total_design'   ],
        [ 'MTOW'                             ,   ['vehicle_configurations.*.mass_properties.takeoff'   ,
                                                  'vehicle_configurations.*.mass_properties.max_takeoff'               ]],
        [ 'design_TOW'                       ,    'vehicle_configurations.base.mass_properties.takeoff'                 ],
        [ 'short_field_TOW'                  ,    'vehicle_configurations.short_field_takeoff.mass_properties.takeoff'  ],
        [ 'flap_takeoff_angle'               ,   ['vehicle_configurations.takeoff.wings.main_wing.control_surfaces.flap.deflection',
                                                  'vehicle_configurations.short_field_takeoff.wings.main_wing.control_surfaces.flap.deflection']],
        [ 'flap_landing_angle'               ,    'vehicle_configurations.landing.wings.main_wing.control_surfaces.flap.deflection'          ],
        [ 'slat_takeoff_angle'               ,   ['vehicle_configurations.takeoff.wings.main_wing.control_surfaces.slat.deflection',
                                                  'vehicle_configurations.short_field_takeoff.wings.main_wing.control_surfaces.slat.deflection']],
        [ 'slat_landing_angle'               ,    'vehicle_configurations.landing.wings.main_wing.control_surfaces.slat.deflection'          ],
        [ 'wing_span'                        ,    'vehicle_configurations.base.wings.main_wing.spans.projected'         ],
        [ 'noise_approach_margin'            ,    'summary.noise_approach_margin'                                       ],
        [ 'noise_sideline_margin'            ,    'summary.noise_sideline_margin'                                       ],
        [ 'noise_flyover_margin'             ,    'summary.noise_flyover_margin'                                        ],
        [ 'static_stability'                 ,    'summary.static_stability'                                            ],
        [ 'vertical_tail_volume_coefficient' ,    'summary.vertical_tail_volume_coefficient'                            ],
        [ 'horizontal_tail_volume_coefficient',   'summary.horizontal_tail_volume_coefficient'                          ],
        [ 'wing_max_cl_norm'                 ,    'summary.maximum_cl_norm'                                             ],
        [ 'design_range_fuel_margin'         ,    'summary.design_range_fuel_margin'                                    ],
        [ 'takeoff_field_length'             ,    'summary.takeoff_field_length'                                        ],
        [ 'landing_field_length'             ,    'summary.landing_field_length'                                        ],
        [ 'short_takeoff_field_length'       ,    'summary.short_takeoff_field_length'                                  ],
        [ '2nd_segment_climb_max_range'      ,    'summary.second_segment_climb_gradient_takeoff'                       ],
        [ '2nd_segment_climb_short_field'    ,    'summary.second_segment_climb_gradient_short_field'                   ],
        [ 'max_throttle'                     ,    'summary.max_throttle'                                                ],
        [ 'short_field_fuel_margin'          ,    'summary.short_field_fuel_margin'                                     ],
        [ 'max_range_fuel_margin'            ,    'summary.max_range_fuel_margin'                                       ],
        [ 'max_range'                        ,    'missions.max_range_distance'                                         ],
        [ 'MZFW consistency'                 ,    'summary.MZFW_consistency'                                            ],
        [ 'MZFW_ratio'                       ,    'MZFW_ratio'                                                          ],
        [ 'noise_takeoff_speed_increase'     ,    'noise_V2_increase'                                                   ],
        [ 'noise_cutback_altitude'           ,    'missions.takeoff.segments.climb.altitude_end'                        ],
        [ 'noise_cumulative_margin'          ,    'summary.noise_margin'                                                ],
        [ 'weighted_sum_objective'           ,    'summary.weighted_sum_objective'                                      ],
    ]

    # -------------------------------------------------------------------
    #  Vehicles
    # -------------------------------------------------------------------
    vehicle = vehicle_setup()
    nexus.vehicle_configurations = configs_setup(vehicle)
    

    # -------------------------------------------------------------------
    #  Analyses
    # -------------------------------------------------------------------
    nexus.analyses = Analyses.setup(nexus.vehicle_configurations)


    # -------------------------------------------------------------------
    #  Missions
    # -------------------------------------------------------------------
    nexus.missions = Missions.setup(nexus.analyses)


    # -------------------------------------------------------------------
    #  Procedure
    # -------------------------------------------------------------------
    nexus.procedure = Procedure.setup()

    # -------------------------------------------------------------------
    #  Summary
    # -------------------------------------------------------------------
    nexus.summary = Data()

    return nexus


if __name__ == '__main__':
    main()<|MERGE_RESOLUTION|>--- conflicted
+++ resolved
@@ -45,11 +45,7 @@
     noise_cumulative_margin = objectives[0]
     
     actual = Data()    
-<<<<<<< HEAD
-    actual.noise_cumulative_margin = 20.964903365640296
-=======
-    actual.noise_cumulative_margin = 21.0393094619167
->>>>>>> 952cafc1
+    actual.noise_cumulative_margin = 20.992906491307764
 
     error = Data()
     error.noise_cumulative_margin = abs(actual.noise_cumulative_margin - noise_cumulative_margin)/actual.noise_cumulative_margin
