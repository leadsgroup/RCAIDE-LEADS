# Optimize.py
#
# Created:  Nov 2015, Carlos / Tarik
# Modified: Nov 2016, T. MacDonald

# ----------------------------------------------------------------------
#   Imports
# ----------------------------------------------------------------------

import SUAVE
from SUAVE.Core import Units, Data
import numpy as np
import Analyses
import Missions
import Procedure
import Plot_Mission
from SUAVE.Optimization.Nexus import Nexus
import SUAVE.Optimization.Package_Setups.pyopt_setup as pyopt_setup
import SUAVE.Optimization.Package_Setups.scipy_setup as scipy_setup
import sys
sys.path.append('../Vehicles')
# the analysis functions

from Boeing_737 import vehicle_setup, configs_setup


# ----------------------------------------------------------------------
#   Run the whole thing
# ----------------------------------------------------------------------
def main():
    
    problem = setup()

    n_des_var = 13

    var = np.zeros(n_des_var)

    var = [134.6,9.6105641082,35.0,0.123,49200.0,70000.0,0.75,6.6,30.0,70000.0,70000.0,11.5,283.0]

    input_vec = var / problem.optimization_problem.inputs[:,3]

    problem.objective(input_vec)

    objectives  = problem.objective()       * problem.optimization_problem.objective[:,1]

    noise_cumulative_margin = objectives[0]
    
<<<<<<< HEAD
    actual = Data()
    actual.noise_cumulative_margin = 21.050677690228312
=======
    actual = Data()    
    actual.noise_cumulative_margin = 19.7810544184
>>>>>>> 24e5439a

    error = Data()
    error.noise_cumulative_margin = abs(actual.noise_cumulative_margin - noise_cumulative_margin)/actual.noise_cumulative_margin
    
    print 'noise_cumulative_margin=', noise_cumulative_margin
    
    print error.noise_cumulative_margin
    print error
    for k,v in error.items():
        assert(np.abs(v)<1e-6) 
        
    return
        

# ----------------------------------------------------------------------
#   Inputs, Objective, & Constraints
# ----------------------------------------------------------------------

def setup():

    nexus = Nexus()
    problem = Data()
    nexus.optimization_problem = problem

    # -------------------------------------------------------------------
    # Inputs
    # -------------------------------------------------------------------

    # [ tag , initial, [lb,ub], scaling, units ]
    problem.inputs = np.array([
        [ 'wing_area'                    ,    124.8 , (    70.    ,   200.   ) ,   124.8 , Units.meter**2],
        [ 'wing_aspect_ratio'            ,     10.18, (     5.    ,    20.   ) ,    10.18,     Units.less],
        [ 'wing_sweep'                   ,    25.   , (     0.    ,    35.   ) ,    25.  ,  Units.degrees],
        [ 'wing_thickness'               ,     0.105 , (     0.07  ,     0.20 ) ,     0.105,     Units.less],
        [ 'design_thrust'                , 52700.   , ( 10000.    , 70000.   ) , 52700.  ,        Units.N],
        [ 'MTOW'                         , 79090.   , ( 20000.    ,100000.   ) , 79090.  ,       Units.kg],
        [ 'MZFW_ratio'                   ,     0.77 , (     0.6   ,     0.99 ) ,    0.77 ,     Units.less],
        [ 'flap_takeoff_angle'           ,    10.   , (     0.    ,    20.   ) ,    10.  ,  Units.degrees],
        [ 'flap_landing_angle'           ,    40.   , (     0.    ,    50.   ) ,    40.  ,  Units.degrees],
        [ 'short_field_TOW'              , 64030.   , ( 20000.    ,100000.   ) , 64030.  ,       Units.kg],
        [ 'design_TOW'                   , 68520.   , ( 20000.    ,100000.   ) , 68520.  ,       Units.kg],
        [ 'noise_takeoff_speed_increase' ,    10.0  , (    10.    ,    20.   ) ,    10.0 ,     Units.knots],
        [ 'noise_cutback_altitude'       ,   304.8  , (   240.    ,   400.   ) ,   304.8 ,    Units.meter],
    ])

    # -------------------------------------------------------------------
    #  Objective
    # -------------------------------------------------------------------

    problem.objective = np.array([

        [ 'noise_cumulative_margin', 17, Units.less ],

    ])


    # -------------------------------------------------------------------
    # Constraints
    # -------------------------------------------------------------------

    # [ tag, sense, edge, scaling, units ]
    problem.constraints = np.array([
        [ 'MZFW consistency' , '>' , 0. , 10 , Units.less],
        [ 'design_range_fuel_margin' , '>', 0., 10, Units.less],
        [ 'short_field_fuel_margin' , '>' , 0. , 10, Units.less],
        [ 'max_range_fuel_margin' , '>' , 0. , 10, Units.less], 
        [ 'wing_span' , '<', 35.9664, 35.9664, Units.less],
        [ 'noise_flyover_margin' , '>', 0. , 10., Units.less],
        [ 'noise_sideline_margin' , '>', 0. , 10. , Units.less],
        [ 'noise_approach_margin' , '>', 0., 10., Units.less],
        [ 'takeoff_field_length' , '<', 1985., 1985., Units.meters],
        [ 'landing_field_length' , '<', 1385., 1385., Units.meters],
        [ '2nd_segment_climb_max_range' , '>', 0.024, 0.024, Units.less],
        [ '2nd_segment_climb_short_field' , '>', 0.024, 0.024, Units.less],
        [ 'max_throttle' , '<', 1., 1., Units.less],
        [ 'short_takeoff_field_length' , '<', 1330., 1330., Units.meters],
        [ 'noise_cumulative_margin' , '>', 10., 10., Units.less],
    ])

    # -------------------------------------------------------------------
    #  Aliases
    # -------------------------------------------------------------------


    problem.aliases = [
        [ 'wing_area'                        ,   ['vehicle_configurations.*.wings.main_wing.areas.reference',
                                                  'vehicle_configurations.*.reference_area'                            ]],
        [ 'wing_aspect_ratio'                ,    'vehicle_configurations.*.wings.main_wing.aspect_ratio'               ],
        [ 'wing_incidence'                   ,    'vehicle_configurations.*.wings.main_wing.twists.root'                ],
        [ 'wing_tip_twist'                   ,    'vehicle_configurations.*.wings.main_wing.twists.tip'                 ],
        [ 'wing_sweep'                       ,    'vehicle_configurations.*.wings.main_wing.sweeps.quarter_chord'        ],
        [ 'wing_thickness'                   ,    'vehicle_configurations.*.wings.main_wing.thickness_to_chord'         ],
        [ 'wing_taper'                       ,    'vehicle_configurations.*.wings.main_wing.taper'                      ],
        [ 'wing_location'                    ,    'vehicle_configurations.*.wings.main_wing.origin[0]'                  ],
        [ 'horizontal_tail_area'             ,    'vehicle_configurations.*.wings.horizontal_stabilizer.areas.reference'],
        [ 'horizontal_tail_aspect_ratio'     ,    'vehicle_configurations.*.wings.horizontal_stabilizer.aspect_ratio'   ],
        [ 'vertical_tail_area'               ,    'vehicle_configurations.*.wings.vertical_stabilizer.areas.reference'  ],
        [ 'vertical_tail_aspect_ratio'       ,    'vehicle_configurations.*.wings.vertical_stabilizer.aspect_ratio'     ],
        [ 'design_thrust'                    ,    'vehicle_configurations.*.propulsors.turbofan.thrust.total_design'   ],
        [ 'MTOW'                             ,   ['vehicle_configurations.*.mass_properties.takeoff'   ,
                                                  'vehicle_configurations.*.mass_properties.max_takeoff'               ]],
        [ 'design_TOW'                       ,    'vehicle_configurations.base.mass_properties.takeoff'                 ],
        [ 'short_field_TOW'                  ,    'vehicle_configurations.short_field_takeoff.mass_properties.takeoff'  ],
        [ 'flap_takeoff_angle'               ,    ['vehicle_configurations.takeoff.wings.main_wing.flaps.angle',
                                                   'vehicle_configurations.short_field_takeoff.wings.main_wing.flaps.angle']],
        [ 'flap_landing_angle'               ,    'vehicle_configurations.landing.wings.main_wing.flaps.angle'          ],
        [ 'slat_takeoff_angle'               ,    ['vehicle_configurations.takeoff.wings.main_wing.slats.angle',
                                               'vehicle_configurations.short_field_takeoff.wings.main_wing.slats.angle']],
        [ 'slat_landing_angle'               ,    'vehicle_configurations.landing.wings.main_wing.slats.angle'          ],
        [ 'wing_span'                        ,    'vehicle_configurations.base.wings.main_wing.spans.projected'         ],
        [ 'noise_approach_margin'            ,    'summary.noise_approach_margin'                                       ],
        [ 'noise_sideline_margin'            ,    'summary.noise_sideline_margin'                                       ],
        [ 'noise_flyover_margin'             ,    'summary.noise_flyover_margin'                                        ],
        [ 'static_stability'                 ,    'summary.static_stability'                                            ],
        [ 'vertical_tail_volume_coefficient' ,    'summary.vertical_tail_volume_coefficient'                            ],
        [ 'horizontal_tail_volume_coefficient',   'summary.horizontal_tail_volume_coefficient'                          ],
        [ 'wing_max_cl_norm'                 ,    'summary.maximum_cl_norm'                                             ],
        [ 'design_range_fuel_margin'         ,    'summary.design_range_fuel_margin'                                    ],
        [ 'takeoff_field_length'             ,    'summary.takeoff_field_length'                                        ],
        [ 'landing_field_length'             ,    'summary.landing_field_length'                                        ],
        [ 'short_takeoff_field_length'       ,    'summary.short_takeoff_field_length'                                  ],
        [ '2nd_segment_climb_max_range'      ,    'summary.second_segment_climb_gradient_takeoff'                       ],
        [ '2nd_segment_climb_short_field'    ,    'summary.second_segment_climb_gradient_short_field'                   ],
        [ 'max_throttle'                     ,    'summary.max_throttle'                                                ],
        [ 'short_field_fuel_margin'          ,    'summary.short_field_fuel_margin'                                     ],
        [ 'max_range_fuel_margin'            ,    'summary.max_range_fuel_margin'                                       ],
        [ 'max_range'                        ,    'missions.max_range_distance'                                         ],
        [ 'MZFW consistency'                 ,    'summary.MZFW_consistency'                                            ],
        [ 'MZFW_ratio'                       ,    'MZFW_ratio'                                                          ],
        [ 'noise_takeoff_speed_increase'     ,    'noise_V2_increase'                                                   ],
        [ 'noise_cutback_altitude'           ,    'missions.takeoff.segments.climb.altitude_end'                        ],
        [ 'noise_cumulative_margin'          ,    'summary.noise_margin'                                                ],
        [ 'weighted_sum_objective'           ,    'summary.weighted_sum_objective'                                      ],
    ]

    # -------------------------------------------------------------------
    #  Vehicles
    # -------------------------------------------------------------------
    vehicle = vehicle_setup()
    nexus.vehicle_configurations = configs_setup(vehicle)
    

    # -------------------------------------------------------------------
    #  Analyses
    # -------------------------------------------------------------------
    nexus.analyses = Analyses.setup(nexus.vehicle_configurations)


    # -------------------------------------------------------------------
    #  Missions
    # -------------------------------------------------------------------
    nexus.missions = Missions.setup(nexus.analyses)


    # -------------------------------------------------------------------
    #  Procedure
    # -------------------------------------------------------------------
    nexus.procedure = Procedure.setup()

    # -------------------------------------------------------------------
    #  Summary
    # -------------------------------------------------------------------
    nexus.summary = Data()

    return nexus


if __name__ == '__main__':
    main()<|MERGE_RESOLUTION|>--- conflicted
+++ resolved
@@ -40,18 +40,13 @@
     input_vec = var / problem.optimization_problem.inputs[:,3]
 
     problem.objective(input_vec)
-
-    objectives  = problem.objective()       * problem.optimization_problem.objective[:,1]
+    objectives  = problem.objective()* problem.optimization_problem.objective[:,1]
 
     noise_cumulative_margin = objectives[0]
     
-<<<<<<< HEAD
-    actual = Data()
-    actual.noise_cumulative_margin = 21.050677690228312
-=======
     actual = Data()    
     actual.noise_cumulative_margin = 19.7810544184
->>>>>>> 24e5439a
+
 
     error = Data()
     error.noise_cumulative_margin = abs(actual.noise_cumulative_margin - noise_cumulative_margin)/actual.noise_cumulative_margin
