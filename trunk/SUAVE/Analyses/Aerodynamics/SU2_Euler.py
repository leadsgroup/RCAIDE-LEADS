## @ingroup Analyses-Aerodynamics
# SU2_Euler.py
#
# Created:  Sep 2016, E. Botero
# Modified: Jan 2017, T. MacDonald
#           Apr 2019, T. MacDonald
<<<<<<< HEAD
=======
#           Mar 2020, M. Clarke
>>>>>>> 22ae1751

# ----------------------------------------------------------------------
#  Imports
# ----------------------------------------------------------------------

import SUAVE
from SUAVE.Core import Data
from .Markup import Markup
from SUAVE.Analyses import Process
import numpy as np

from SUAVE.Input_Output.OpenVSP.write_vsp_mesh import write_vsp_mesh
from SUAVE.Input_Output.GMSH.write_geo_file import write_geo_file
from SUAVE.Input_Output.GMSH.mesh_geo_file import mesh_geo_file

# The aero methods
from SUAVE.Methods.Aerodynamics.Common import Fidelity_Zero as Common
from .Process_Geometry import Process_Geometry
from SUAVE.Analyses.Aerodynamics.SU2_inviscid import SU2_inviscid

# ----------------------------------------------------------------------
#  Analysis
# ----------------------------------------------------------------------
## @ingroup Analyses-Aerodynamics
class SU2_Euler(Markup):
    """This uses SU2 to compute lift.

    Assumptions:
    Subsonic

    Source:
    None
    """    
    def __defaults__(self):
        """This sets the default values and methods for the analysis.

        Assumptions:
        None

        Source:
        N/A

        Inputs:
        None

        Outputs:
        None

        Properties Used:
        N/A
        """       
        self.tag    = 'SU2_Euler_markup'       
    
        # Correction factors
        settings = self.settings
        settings.trim_drag_correction_factor        = 1.02
        settings.wing_parasite_drag_form_factor     = 1.1
        settings.fuselage_parasite_drag_form_factor = 2.3
        settings.oswald_efficiency_factor           = None
        settings.viscous_lift_dependent_drag_factor = 0.38
        settings.drag_coefficient_increment         = 0.0000
        settings.spoiler_drag_increment             = 0.00 
        settings.maximum_lift_coefficient           = np.inf 
        settings.half_mesh_flag                     = True
        settings.parallel                           = False
        settings.processors                         = 1
        settings.vsp_mesh_growth_ratio              = 1.3
        settings.vsp_mesh_growth_limiting_flag      = False
        
        # Build the evaluation process
        compute = self.process.compute
        compute.lift = Process()

        # Run SU2 to determine lift
        compute.lift.inviscid                      = SU2_inviscid()
        compute.lift.total                         = Common.Lift.aircraft_total
        
        # Do a traditional drag buildup
        compute.drag = Process()
        compute.drag.parasite                      = Process()
        compute.drag.parasite.wings                = Process_Geometry('wings')
        compute.drag.parasite.wings.wing           = Common.Drag.parasite_drag_wing 
        compute.drag.parasite.fuselages            = Process_Geometry('fuselages')
        compute.drag.parasite.fuselages.fuselage   = Common.Drag.parasite_drag_fuselage
        compute.drag.parasite.propulsors           = Process_Geometry('propulsors')
        compute.drag.parasite.propulsors.propulsor = Common.Drag.parasite_drag_propulsor
        compute.drag.parasite.pylons               = Common.Drag.parasite_drag_pylon
        compute.drag.parasite.total                = Common.Drag.parasite_total
        compute.drag.induced                       = Common.Drag.induced_drag_aircraft
        compute.drag.compressibility               = Process()
        compute.drag.compressibility.wings         = Process_Geometry('wings')
        compute.drag.compressibility.wings.wing    = Common.Drag.compressibility_drag_wing
        compute.drag.compressibility.total         = Common.Drag.compressibility_drag_wing_total        
        compute.drag.miscellaneous                 = Common.Drag.miscellaneous_drag_aircraft_ESDU
        compute.drag.untrimmed                     = Common.Drag.untrimmed
        compute.drag.trim                          = Common.Drag.trim
        compute.drag.spoiler                       = Common.Drag.spoiler_drag
        compute.drag.total                         = Common.Drag.total_aircraft
        
        
    def initialize(self):
        """Initializes the surrogate needed for SU2, including building the surface and volume meshes.

        Assumptions:
        Vehicle is available in OpenVSP
        
        Source:
        N/A

        Inputs:
        None

        Outputs:
        None

        Properties Used:
        self.geometry.tag               <string> (geometry is also set as part of the lift process)
        self.process.compute.lift.
          inviscid.training_file        (optional - determines if new SU2 runs are necessary)
        self.settings.
          half_mesh_flag                <boolean> Determines if a symmetry plane is used
          vsp_mesh_growth_ratio         [-] Determines how the mesh grows
          vsp_mesh_growth_limiting_flag <boolean> Determines if 3D growth limiting is used
        """         
        super(SU2_Euler, self).initialize()
        self.process.compute.lift.inviscid.geometry = self.geometry
        
        tag = self.geometry.tag
        # Mesh the geometry in prepartion for CFD if no training file exists
        if self.process.compute.lift.inviscid.training_file is None:
            write_vsp_mesh(self.geometry,tag,self.settings.half_mesh_flag,self.settings.vsp_mesh_growth_ratio,self.settings.vsp_mesh_growth_limiting_flag)
            write_geo_file(tag)
            mesh_geo_file(tag)
        
        # Generate the surrogate
        self.process.compute.lift.inviscid.initialize()
        
    finalize = initialize<|MERGE_RESOLUTION|>--- conflicted
+++ resolved
@@ -1,148 +1,145 @@
-## @ingroup Analyses-Aerodynamics
-# SU2_Euler.py
-#
-# Created:  Sep 2016, E. Botero
-# Modified: Jan 2017, T. MacDonald
-#           Apr 2019, T. MacDonald
-<<<<<<< HEAD
-=======
-#           Mar 2020, M. Clarke
->>>>>>> 22ae1751
-
-# ----------------------------------------------------------------------
-#  Imports
-# ----------------------------------------------------------------------
-
-import SUAVE
-from SUAVE.Core import Data
-from .Markup import Markup
-from SUAVE.Analyses import Process
-import numpy as np
-
-from SUAVE.Input_Output.OpenVSP.write_vsp_mesh import write_vsp_mesh
-from SUAVE.Input_Output.GMSH.write_geo_file import write_geo_file
-from SUAVE.Input_Output.GMSH.mesh_geo_file import mesh_geo_file
-
-# The aero methods
-from SUAVE.Methods.Aerodynamics.Common import Fidelity_Zero as Common
-from .Process_Geometry import Process_Geometry
-from SUAVE.Analyses.Aerodynamics.SU2_inviscid import SU2_inviscid
-
-# ----------------------------------------------------------------------
-#  Analysis
-# ----------------------------------------------------------------------
-## @ingroup Analyses-Aerodynamics
-class SU2_Euler(Markup):
-    """This uses SU2 to compute lift.
-
-    Assumptions:
-    Subsonic
-
-    Source:
-    None
-    """    
-    def __defaults__(self):
-        """This sets the default values and methods for the analysis.
-
-        Assumptions:
-        None
-
-        Source:
-        N/A
-
-        Inputs:
-        None
-
-        Outputs:
-        None
-
-        Properties Used:
-        N/A
-        """       
-        self.tag    = 'SU2_Euler_markup'       
-    
-        # Correction factors
-        settings = self.settings
-        settings.trim_drag_correction_factor        = 1.02
-        settings.wing_parasite_drag_form_factor     = 1.1
-        settings.fuselage_parasite_drag_form_factor = 2.3
-        settings.oswald_efficiency_factor           = None
-        settings.viscous_lift_dependent_drag_factor = 0.38
-        settings.drag_coefficient_increment         = 0.0000
-        settings.spoiler_drag_increment             = 0.00 
-        settings.maximum_lift_coefficient           = np.inf 
+## @ingroup Analyses-Aerodynamics
+# SU2_Euler.py
+#
+# Created:  Sep 2016, E. Botero
+# Modified: Jan 2017, T. MacDonald
+#           Apr 2019, T. MacDonald
+#           Mar 2020, M. Clarke
+
+# ----------------------------------------------------------------------
+#  Imports
+# ----------------------------------------------------------------------
+
+import SUAVE
+from SUAVE.Core import Data
+from .Markup import Markup
+from SUAVE.Analyses import Process
+import numpy as np
+
+from SUAVE.Input_Output.OpenVSP.write_vsp_mesh import write_vsp_mesh
+from SUAVE.Input_Output.GMSH.write_geo_file import write_geo_file
+from SUAVE.Input_Output.GMSH.mesh_geo_file import mesh_geo_file
+
+# The aero methods
+from SUAVE.Methods.Aerodynamics.Common import Fidelity_Zero as Common
+from .Process_Geometry import Process_Geometry
+from SUAVE.Analyses.Aerodynamics.SU2_inviscid import SU2_inviscid
+
+# ----------------------------------------------------------------------
+#  Analysis
+# ----------------------------------------------------------------------
+## @ingroup Analyses-Aerodynamics
+class SU2_Euler(Markup):
+    """This uses SU2 to compute lift.
+
+    Assumptions:
+    Subsonic
+
+    Source:
+    None
+    """    
+    def __defaults__(self):
+        """This sets the default values and methods for the analysis.
+
+        Assumptions:
+        None
+
+        Source:
+        N/A
+
+        Inputs:
+        None
+
+        Outputs:
+        None
+
+        Properties Used:
+        N/A
+        """       
+        self.tag    = 'SU2_Euler_markup'       
+    
+        # Correction factors
+        settings = self.settings
+        settings.trim_drag_correction_factor        = 1.02
+        settings.wing_parasite_drag_form_factor     = 1.1
+        settings.fuselage_parasite_drag_form_factor = 2.3
+        settings.oswald_efficiency_factor           = None
+        settings.viscous_lift_dependent_drag_factor = 0.38
+        settings.drag_coefficient_increment         = 0.0000
+        settings.spoiler_drag_increment             = 0.00 
+        settings.maximum_lift_coefficient           = np.inf 
         settings.half_mesh_flag                     = True
-        settings.parallel                           = False
+        settings.parallel                           = False
         settings.processors                         = 1
-        settings.vsp_mesh_growth_ratio              = 1.3
+        settings.vsp_mesh_growth_ratio              = 1.3
         settings.vsp_mesh_growth_limiting_flag      = False
-        
-        # Build the evaluation process
-        compute = self.process.compute
-        compute.lift = Process()
-
-        # Run SU2 to determine lift
-        compute.lift.inviscid                      = SU2_inviscid()
-        compute.lift.total                         = Common.Lift.aircraft_total
-        
-        # Do a traditional drag buildup
-        compute.drag = Process()
-        compute.drag.parasite                      = Process()
-        compute.drag.parasite.wings                = Process_Geometry('wings')
-        compute.drag.parasite.wings.wing           = Common.Drag.parasite_drag_wing 
-        compute.drag.parasite.fuselages            = Process_Geometry('fuselages')
-        compute.drag.parasite.fuselages.fuselage   = Common.Drag.parasite_drag_fuselage
-        compute.drag.parasite.propulsors           = Process_Geometry('propulsors')
-        compute.drag.parasite.propulsors.propulsor = Common.Drag.parasite_drag_propulsor
-        compute.drag.parasite.pylons               = Common.Drag.parasite_drag_pylon
-        compute.drag.parasite.total                = Common.Drag.parasite_total
-        compute.drag.induced                       = Common.Drag.induced_drag_aircraft
-        compute.drag.compressibility               = Process()
-        compute.drag.compressibility.wings         = Process_Geometry('wings')
-        compute.drag.compressibility.wings.wing    = Common.Drag.compressibility_drag_wing
-        compute.drag.compressibility.total         = Common.Drag.compressibility_drag_wing_total        
-        compute.drag.miscellaneous                 = Common.Drag.miscellaneous_drag_aircraft_ESDU
-        compute.drag.untrimmed                     = Common.Drag.untrimmed
-        compute.drag.trim                          = Common.Drag.trim
-        compute.drag.spoiler                       = Common.Drag.spoiler_drag
-        compute.drag.total                         = Common.Drag.total_aircraft
-        
-        
-    def initialize(self):
-        """Initializes the surrogate needed for SU2, including building the surface and volume meshes.
-
-        Assumptions:
-        Vehicle is available in OpenVSP
-        
-        Source:
-        N/A
-
-        Inputs:
-        None
-
-        Outputs:
-        None
-
-        Properties Used:
-        self.geometry.tag               <string> (geometry is also set as part of the lift process)
-        self.process.compute.lift.
-          inviscid.training_file        (optional - determines if new SU2 runs are necessary)
-        self.settings.
-          half_mesh_flag                <boolean> Determines if a symmetry plane is used
-          vsp_mesh_growth_ratio         [-] Determines how the mesh grows
-          vsp_mesh_growth_limiting_flag <boolean> Determines if 3D growth limiting is used
-        """         
-        super(SU2_Euler, self).initialize()
-        self.process.compute.lift.inviscid.geometry = self.geometry
-        
-        tag = self.geometry.tag
-        # Mesh the geometry in prepartion for CFD if no training file exists
-        if self.process.compute.lift.inviscid.training_file is None:
-            write_vsp_mesh(self.geometry,tag,self.settings.half_mesh_flag,self.settings.vsp_mesh_growth_ratio,self.settings.vsp_mesh_growth_limiting_flag)
-            write_geo_file(tag)
-            mesh_geo_file(tag)
-        
-        # Generate the surrogate
-        self.process.compute.lift.inviscid.initialize()
-        
+        
+        # Build the evaluation process
+        compute = self.process.compute
+        compute.lift = Process()
+
+        # Run SU2 to determine lift
+        compute.lift.inviscid                      = SU2_inviscid()
+        compute.lift.total                         = Common.Lift.aircraft_total
+        
+        # Do a traditional drag buildup
+        compute.drag = Process()
+        compute.drag.parasite                      = Process()
+        compute.drag.parasite.wings                = Process_Geometry('wings')
+        compute.drag.parasite.wings.wing           = Common.Drag.parasite_drag_wing 
+        compute.drag.parasite.fuselages            = Process_Geometry('fuselages')
+        compute.drag.parasite.fuselages.fuselage   = Common.Drag.parasite_drag_fuselage
+        compute.drag.parasite.propulsors           = Process_Geometry('propulsors')
+        compute.drag.parasite.propulsors.propulsor = Common.Drag.parasite_drag_propulsor
+        compute.drag.parasite.pylons               = Common.Drag.parasite_drag_pylon
+        compute.drag.parasite.total                = Common.Drag.parasite_total
+        compute.drag.induced                       = Common.Drag.induced_drag_aircraft
+        compute.drag.compressibility               = Process()
+        compute.drag.compressibility.wings         = Process_Geometry('wings')
+        compute.drag.compressibility.wings.wing    = Common.Drag.compressibility_drag_wing
+        compute.drag.compressibility.total         = Common.Drag.compressibility_drag_wing_total        
+        compute.drag.miscellaneous                 = Common.Drag.miscellaneous_drag_aircraft_ESDU
+        compute.drag.untrimmed                     = Common.Drag.untrimmed
+        compute.drag.trim                          = Common.Drag.trim
+        compute.drag.spoiler                       = Common.Drag.spoiler_drag
+        compute.drag.total                         = Common.Drag.total_aircraft
+        
+        
+    def initialize(self):
+        """Initializes the surrogate needed for SU2, including building the surface and volume meshes.
+
+        Assumptions:
+        Vehicle is available in OpenVSP
+        
+        Source:
+        N/A
+
+        Inputs:
+        None
+
+        Outputs:
+        None
+
+        Properties Used:
+        self.geometry.tag               <string> (geometry is also set as part of the lift process)
+        self.process.compute.lift.
+          inviscid.training_file        (optional - determines if new SU2 runs are necessary)
+        self.settings.
+          half_mesh_flag                <boolean> Determines if a symmetry plane is used
+          vsp_mesh_growth_ratio         [-] Determines how the mesh grows
+          vsp_mesh_growth_limiting_flag <boolean> Determines if 3D growth limiting is used
+        """         
+        super(SU2_Euler, self).initialize()
+        self.process.compute.lift.inviscid.geometry = self.geometry
+        
+        tag = self.geometry.tag
+        # Mesh the geometry in prepartion for CFD if no training file exists
+        if self.process.compute.lift.inviscid.training_file is None:
+            write_vsp_mesh(self.geometry,tag,self.settings.half_mesh_flag,self.settings.vsp_mesh_growth_ratio,self.settings.vsp_mesh_growth_limiting_flag)
+            write_geo_file(tag)
+            mesh_geo_file(tag)
+        
+        # Generate the surrogate
+        self.process.compute.lift.inviscid.initialize()
+        
     finalize = initialize