## @ingroup Analyses-Aerodynamics
# Vortex_Lattice.py
#
# Created:  Nov 2013, T. Lukaczyk
# Modified:     2014, T. Lukaczyk, A. Variyar, T. Orra
#           Feb 2016, A. Wendorff
#           Apr 2017, T. MacDonald
#           Nov 2017, E. Botero
#           Dec 2018, M. Clarke
#           Apr 2020, M. Clarke
#           Jun 2020, E. Botero
#           Sep 2020, M. Clarke 

# ----------------------------------------------------------------------
#  Imports
# ----------------------------------------------------------------------

# SUAVE imports
import SUAVE

from SUAVE.Core import Data
from SUAVE.Core import Units
 
from SUAVE.Methods.Aerodynamics.Common.Fidelity_Zero.Lift.VLM import VLM

# local imports
from .Aerodynamics import Aerodynamics
from SUAVE.Methods.Aerodynamics.Supersonic_Zero.Drag.Cubic_Spline_Blender import Cubic_Spline_Blender

# package imports
import numpy as np 
from scipy.interpolate import interp2d, RectBivariateSpline, RegularGridInterpolator

# ----------------------------------------------------------------------
#  Class
# ----------------------------------------------------------------------
## @ingroup Analyses-Aerodynamics
class Vortex_Lattice(Aerodynamics):
    """This builds a surrogate and computes lift using a basic vortex lattice.

    Assumptions:
    None

    Source:
    None
    """ 

    def __defaults__(self):
        """This sets the default values and methods for the analysis.

        Assumptions:
        None

        Source:
        N/A

        Inputs:
        None

        Outputs:
        None

        Properties Used:
        N/A
        """  
        self.tag                                      = 'Vortex_Lattice' 
        self.geometry                                 = Data()
        self.settings                                 = Data()
        self.settings.number_spanwise_vortices        = 15
        self.settings.number_chordwise_vortices       = 5
        self.settings.spanwise_cosine_spacing         = True
        self.settings.vortex_distribution             = Data()   
        self.settings.model_fuselage                  = False
        self.settings.leading_edge_suction_multiplier = 1.0
        self.settings.initial_timestep_offset         = 0
        self.settings.wake_development_time           = 0.05
        self.settings.number_of_wake_timesteps        = 30

        # conditions table, used for surrogate model training
        self.training                                = Data()
        self.training.angle_of_attack                = np.array([[-5., -2. , 0.0 , 2.0, 5.0, 8.0, 10.0 , 12., 45., 75.]]).T * Units.deg 
        self.training.Mach                           = np.array([[0.0, 0.1  , 0.2 , 0.3,  0.5,  0.75 , 0.85 , 0.9,\
<<<<<<< HEAD
                                                                  1.3, 1.35 , 1.5 , 2.0, 2.25 , 2.5  , 3.0  , 3.5]]).T                                                                          
=======
                                                                  1.3, 1.35 , 1.5 , 2.0, 2.25 , 2.5  , 3.0  , 3.5]]).T          


>>>>>>> eb9df413
        self.training.lift_coefficient_sub           = None
        self.training.lift_coefficient_sup           = None
        self.training.wing_lift_coefficient_sub      = None
        self.training.wing_lift_coefficient_sup      = None
        self.training.drag_coefficient_sub           = None
        self.training.drag_coefficient_sup           = None
        self.training.wing_drag_coefficient_sub      = None
        self.training.wing_drag_coefficient_sup      = None
        
        # blending function 
        self.hsub_min                                = 0.85
        self.hsub_max                                = 0.95
        self.hsup_min                                = 1.05
        self.hsup_max                                = 1.25 

        # surrogoate models
        self.surrogates                              = Data() 
        self.surrogates.lift_coefficient_sub         = None
        self.surrogates.lift_coefficient_sup         = None
        self.surrogates.lift_coefficient_trans       = None
        self.surrogates.wing_lift_coefficient_sub    = None
        self.surrogates.wing_lift_coefficient_sup    = None
        self.surrogates.wing_lift_coefficient_trans  = None
        self.surrogates.drag_coefficient_sub         = None
        self.surrogates.drag_coefficient_sup         = None
        self.surrogates.drag_coefficient_trans       = None
        self.surrogates.wing_drag_coefficient_sub    = None
        self.surrogates.wing_drag_coefficient_sup    = None
        self.surrogates.wing_drag_coefficient_trans  = None 
        
        self.evaluate                                = None
        
    def initialize(self,use_surrogate,n_sw,n_cw,propeller_wake_model,ito,wdt,nwts):
        """Drives functions to get training samples and build a surrogate.

        Assumptions:
        None

        Source:
        N/A

        Inputs:
        use_surrogate                                       [bool]
        n_sw                   number of spanwise vortices  [int]
        n_cw                   number of chordwise vortices [int]
        propeller_wake_model                                [bool] 
        ito                    initial timestep offset      [s]            
        wdt                    wake development time        [s]
        nwts                   number of wake timesteps     [int]

        Outputs:
        None

        Properties Used:
        None
        """                      
        # Unpack:
        settings = self.settings      
        
        if n_sw is not None:
            settings.number_spanwise_vortices  = n_sw
        
        if n_cw is not None:
            settings.number_chordwise_vortices = n_cw 
            
        settings.use_surrogate              = use_surrogate
        settings.propeller_wake_model       = propeller_wake_model  
        settings.initial_timestep_offset    = ito
        settings.wake_development_time      = wdt
        settings.number_of_wake_timesteps   = nwts        
        
        # If we are using the surrogate
        if use_surrogate == True: 
            # sample training data
            self.sample_training()
                        
            # build surrogate
            self.build_surrogate()        
            
            self.evaluate = self.evaluate_surrogate
               
        else:
            self.evaluate = self.evaluate_no_surrogate


    def evaluate_surrogate(self,state,settings,geometry):
        """Evaluates lift and drag using available surrogates.

        Assumptions:
        None

        Source:
        N/A

        Inputs:
        state.conditions.
          freestream.dynamics_pressure       [-]
          angle_of_attack                    [radians]

        Outputs:
        conditions.aerodynamics.lift_breakdown.
          inviscid_wings[wings.*.tag]             [-] CL (wing specific)
          inviscid_wings_lift.total               [-] CL
          compressible_wing                       [-] CL (wing specific)
        conditions.aerodynamics.lift_coefficient  [-] CL
        conditions.aerodynamics.drag_breakdown.induced.
          total                                   [-] CDi 
          inviscid                                [-] CDi 
          wings_sectional_drag                    [-] CDiy (wing specific)
          inviscid_wings                          [-] CDi (wing specific)
          
        Properties Used:
        self.surrogates.
          lift_coefficient                        [-] CL
          wing_lift_coefficient[wings.*.tag]      [-] CL (wing specific)
        """          
        
        # unpack        
        conditions  = state.conditions
        settings    = self.settings
        geometry    = self.geometry
        surrogates  = self.surrogates
        hsub_min    = self.hsub_min
        hsub_max    = self.hsub_max
        hsup_min    = self.hsup_min
        hsup_max    = self.hsup_max 

        AoA         = conditions.aerodynamics.angle_of_attack.T[0]
        Mach        = conditions.freestream.mach_number.T[0]
        
        
        # Unapck the surrogates
        CL_surrogate_sub          = surrogates.lift_coefficient_sub  
        CL_surrogate_sup          = surrogates.lift_coefficient_sup  
        CL_surrogate_trans        = surrogates.lift_coefficient_trans
        CDi_surrogate_sub         = surrogates.drag_coefficient_sub  
        CDi_surrogate_sup         = surrogates.drag_coefficient_sup  
        CDi_surrogate_trans       = surrogates.drag_coefficient_trans
        wing_CL_surrogates_sub    = surrogates.wing_lift_coefficient_sub  
        wing_CL_surrogates_sup    = surrogates.wing_lift_coefficient_sup  
        wing_CL_surrogates_trans  = surrogates.wing_lift_coefficient_trans
        wing_CDi_surrogates_sub   = surrogates.wing_drag_coefficient_sub  
        wing_CDi_surrogates_sup   = surrogates.wing_drag_coefficient_sup  
        wing_CDi_surrogates_trans = surrogates.wing_drag_coefficient_trans
        
        # Create Result Data Structures         
        data_len                                                           = len(AoA)
        inviscid_lift                                                      = np.zeros([data_len,1]) 
        inviscid_drag                                                      = np.zeros([data_len,1])  
        conditions.aerodynamics.drag_breakdown.induced                     = Data()
        conditions.aerodynamics.drag_breakdown.induced.inviscid_wings      = Data()
        conditions.aerodynamics.lift_breakdown                             = Data()
        conditions.aerodynamics.lift_breakdown.inviscid_wings              = Data()
        conditions.aerodynamics.lift_breakdown.compressible_wings          = Data()
        conditions.aerodynamics.drag_breakdown.compressible                = Data() 
        
        # 3 Cases for surrogates, subsonic only, supersonic only, and both
        if CL_surrogate_sup == None:
            inviscid_lift = CL_surrogate_sub(AoA,Mach,grid=False)
            inviscid_drag = CDi_surrogate_sub(AoA,Mach,grid=False)
        elif CL_surrogate_sub == None:
            inviscid_lift = CL_surrogate_sup(AoA,Mach,grid=False)
            inviscid_drag = CDi_surrogate_sup(AoA,Mach,grid=False)     
        else:
            # Spline for Subsonic-to-Transonic-to-Supersonic Regimes
            sub_trans_spline = Cubic_Spline_Blender(hsub_min,hsub_max)
            h_sub            = lambda M:sub_trans_spline.compute(M)          
            sup_trans_spline = Cubic_Spline_Blender(hsup_min,hsup_max) 
            h_sup            = lambda M:sup_trans_spline.compute(M)          
        
            inviscid_lift = h_sub(Mach)*CL_surrogate_sub(AoA,Mach,grid=False)    +\
                              (h_sup(Mach) - h_sub(Mach))*CL_surrogate_trans((AoA,Mach))+ \
                              (1- h_sup(Mach))*CL_surrogate_sup(AoA,Mach,grid=False)
    
            inviscid_drag = h_sub(Mach)*CDi_surrogate_sub(AoA,Mach,grid=False)   +\
                              (h_sup(Mach) - h_sub(Mach))*CDi_surrogate_trans((AoA,Mach))+ \
                              (1- h_sup(Mach))*CDi_surrogate_sup(AoA,Mach,grid=False)
    
        # Pack
        conditions.aerodynamics.lift_coefficient                = np.atleast_2d(inviscid_lift).T
        conditions.aerodynamics.lift_breakdown.total            = np.atleast_2d(inviscid_lift).T
        conditions.aerodynamics.drag_breakdown.induced.inviscid = np.atleast_2d(inviscid_drag).T
        
        for wing in geometry.wings.keys(): 
            inviscid_wing_lifts      = np.zeros([data_len,1])
            inviscid_wing_drags      = np.zeros([data_len,1])     
            
            if CL_surrogate_sup == None:
                inviscid_wing_lifts = wing_CL_surrogates_sub[wing](AoA,Mach,grid=False)
                inviscid_wing_drags = wing_CDi_surrogates_sub[wing](AoA,Mach,grid=False)            
                
            elif CL_surrogate_sub == None:
                inviscid_wing_lifts = wing_CL_surrogates_sup[wing](AoA,Mach,grid=False)
                inviscid_wing_drags = wing_CDi_surrogates_sup[wing](AoA,Mach,grid=False)                
            
            else:
                inviscid_wing_lifts = h_sub(Mach)*wing_CL_surrogates_sub[wing](AoA,Mach,grid=False)    + \
                                        (h_sup(Mach) - h_sub(Mach))*wing_CL_surrogates_trans[wing]((AoA,Mach))+ \
                                        (1- h_sup(Mach))*wing_CL_surrogates_sup[wing](AoA,Mach,grid=False)
                
                inviscid_wing_drags = h_sub(Mach)*wing_CDi_surrogates_sub[wing](AoA,Mach,grid=False)  + \
                                        (h_sup(Mach) - h_sub(Mach))*wing_CDi_surrogates_trans[wing]((AoA,Mach))+ \
                                        (1- h_sup(Mach))*wing_CDi_surrogates_sup[wing](AoA,Mach,grid=False)
             
            # Pack 
            conditions.aerodynamics.lift_breakdown.inviscid_wings[wing]         = np.atleast_2d(inviscid_wing_lifts).T
            conditions.aerodynamics.lift_breakdown.compressible_wings[wing]     = np.atleast_2d(inviscid_wing_lifts).T
            conditions.aerodynamics.drag_breakdown.induced.inviscid_wings[wing] = np.atleast_2d(inviscid_wing_drags).T
         
        return     
    
    def evaluate_no_surrogate(self,state,settings,geometry):
        """Evaluates lift and drag directly using VLM
        
        Assumptions:
        no changes to initial geometry or settings
        
        Source:
        N/A
        
        Inputs:
        state.conditions.
          angle_of_attack                         [radians]
          
        Outputs:
        conditions.aerodynamics.lift_breakdown.
          inviscid_wings_lift[wings.*.tag]        [-] CL (wing specific)
          inviscid_wings_lift.total               [-] CL
          inviscid_wings_sectional                [-] Cly  
          compressible_wing                       [-] CL (wing specific)
        conditions.aerodynamics.drag_breakdown.induced.
          total                                   [-] CDi 
          inviscid                                [-] CDi 
          wings_sectional_drag                    [-] CDiy (wing specific)
          induced.inviscid_wings                  [-] CDi  (wing specific)        
    
        conditions.aerodynamics.
          pressure_coefficient                    [-] CP
         
        Properties Used:
        self.surrogates.
          lift_coefficient                        [-] CL
          wing_lift_coefficient[wings.*.tag]      [-] CL (wing specific)
        """          
        
        # unpack        
        conditions = state.conditions
        settings   = self.settings
        geometry   = self.geometry     
        
        # Evaluate the VLM
        # if in transonic regime, use surrogate
        inviscid_lift, inviscid_drag, wing_lifts, wing_drags, wing_lift_distribution, \
        wing_drag_distribution, induced_angle_distribution, pressure_coefficient, vel_profile = \
            calculate_VLM(conditions,settings,geometry)
        
        # Lift 
        conditions.aerodynamics.lift_coefficient                        = inviscid_lift  
        conditions.aerodynamics.lift_breakdown.total                    = inviscid_lift        
        conditions.aerodynamics.lift_breakdown.compressible_wings       = wing_lifts
        conditions.aerodynamics.lift_breakdown.inviscid_wings           = wing_lifts
        conditions.aerodynamics.lift_breakdown.inviscid_wings_sectional = wing_lift_distribution
        
        # Drag        
        conditions.aerodynamics.drag_breakdown.induced                 = Data()
        conditions.aerodynamics.drag_breakdown.induced.total           = inviscid_drag     
        conditions.aerodynamics.drag_breakdown.induced.inviscid        = inviscid_drag     
        conditions.aerodynamics.drag_breakdown.induced.inviscid_wings  = wing_drags
        conditions.aerodynamics.drag_breakdown.induced.wings_sectional = wing_drag_distribution 
        conditions.aerodynamics.drag_breakdown.induced.angle           = induced_angle_distribution
        
        # Pressure
        conditions.aerodynamics.pressure_coefficient                   = pressure_coefficient
        
        return  
    
    
    def sample_training(self):
        """Call methods to run vortex lattice for sample point evaluation.

        Assumptions:
        None

        Source:
        N/A

        Inputs:
        see properties used

        Outputs:
        self.training.
          lift_coefficient            [-] 
          wing_lift_coefficient       [-] (wing specific)
          drag_coefficient            [-]          

          wing_drag_coefficient       [-] (wing specific)

        Properties Used:
        self.geometry.wings.*.tag
        self.settings                 (passed to calculate vortex lattice)
        self.training.angle_of_attack [radians]
        """
        # unpack
        geometry      = self.geometry
        settings      = self.settings
        training      = self.training
        AoA           = training.angle_of_attack 
        Mach          = training.Mach
        lenAoA        = len(AoA)
        sub_len       = int(sum(Mach<1.))
        sup_len       = len(Mach)-sub_len
        
        # Assign placeholders        
        CL_sub    = np.zeros((lenAoA,sub_len))
        CL_sup    = np.zeros((lenAoA,sup_len))
        CDi_sub   = np.zeros((lenAoA,sub_len))
        CDi_sup   = np.zeros((lenAoA,sup_len))
        CL_w_sub  = Data()
        CL_w_sup  = Data()
        CDi_w_sub = Data()
        CDi_w_sup = Data() 
            
        # Setup new array shapes for vectorization
        lenM   = len(Mach)
        AoAs   = np.atleast_2d(np.tile(AoA,lenM).T.flatten()).T
        Machs  = np.atleast_2d(np.tile(Mach,lenAoA).flatten()).T
        zeros  = np.zeros_like(Machs)
        
        # Setup Konditions                      
        konditions                              = Data()
        konditions.aerodynamics                 = Data()
        konditions.freestream                   = Data()
        konditions.aerodynamics.angle_of_attack = AoAs
        konditions.freestream.mach_number       = Machs
        konditions.freestream.velocity          = zeros
        
        total_lift, total_drag, wing_lifts, wing_drags, _, _, _, _, _ = calculate_VLM(konditions,settings,geometry)     
        
        # Split subsonic from supersonic
        sub_sup_split = np.where(Machs < 1.0)[0][-1] + 1 
        len_sub_mach  = np.sum(Mach<1.)
        len_sup_mach  = lenM - len_sub_mach
        
        # Divide up the data to get ready to store
        CL_sub  = total_lift[0:sub_sup_split,0]
        CL_sup  = total_lift[sub_sup_split:,0]
        CDi_sub = total_drag[0:sub_sup_split,0]
        CDi_sup = total_drag[sub_sup_split:,0]
        
        # A little reshape to get into the right order
        CL_sub  = np.reshape(CL_sub,(len_sub_mach,lenAoA)).T
        CL_sup  = np.reshape(CL_sup,(len_sup_mach,lenAoA)).T
        CDi_sub = np.reshape(CDi_sub,(len_sub_mach,lenAoA)).T
        CDi_sup = np.reshape(CDi_sup,(len_sup_mach,lenAoA)).T
        
        # Now do the same for each wing
        for wing in geometry.wings.keys():
            
            # Slice out the sub and supersonic
            CL_wing_sub  = wing_lifts[wing][0:sub_sup_split,0]
            CL_wing_sup  = wing_lifts[wing][sub_sup_split:,0]
            CDi_wing_sub = wing_drags[wing][0:sub_sup_split,0]  
            CDi_wing_sup = wing_drags[wing][sub_sup_split:,0]  
            
            # Rearrange and pack
            CL_w_sub[wing]  = np.reshape(CL_wing_sub,(len_sub_mach,lenAoA)).T
            CL_w_sup[wing]  = np.reshape(CL_wing_sup,(len_sup_mach,lenAoA)).T
            CDi_w_sub[wing] = np.reshape(CDi_wing_sub,(len_sub_mach,lenAoA)).T   
            CDi_w_sup[wing] = np.reshape(CDi_wing_sup,(len_sup_mach,lenAoA)).T   
        
        # surrogate not run on sectional coefficients and pressure coefficients
        # Store training data 
        training.lift_coefficient_sub         = CL_sub
        training.lift_coefficient_sup         = CL_sup
        training.wing_lift_coefficient_sub    = CL_w_sub        
        training.wing_lift_coefficient_sup    = CL_w_sup
        training.drag_coefficient_sub         = CDi_sub
        training.drag_coefficient_sup         = CDi_sup
        training.wing_drag_coefficient_sub    = CDi_w_sub        
        training.wing_drag_coefficient_sup    = CDi_w_sup
        
        return
        
    def build_surrogate(self):
        """Build a surrogate using sample evaluation results.

        Assumptions:
        None

        Source:
        N/A

        Inputs:
        see properties used

        Outputs:
        self.surrogates.
          lift_coefficient            
          wing_lift_coefficient       
          drag_coefficient            
          wing_drag_coefficient

        Properties Used:
        self.training.
          lift_coefficient            [-] 
          wing_lift_coefficient       [-] (wing specific)
          drag_coefficient            [-] 
          wing_drag_coefficient       [-] (wing specific)
        """           

        # unpack data
        surrogates     = self.surrogates
        training       = self.training
        geometry       = self.geometry
        Mach           = training.Mach
        AoA_data       = training.angle_of_attack[:,0]
        sub_sup_split  = np.where(Mach < 1.0)[0][-1] + 1 
        mach_data_sub  = training.Mach[0:sub_sup_split,0]
        mach_data_sup  = training.Mach[sub_sup_split:,0]
        CL_data_sub    = training.lift_coefficient_sub   
        CL_data_sup    = training.lift_coefficient_sup
        CDi_data_sub   = training.drag_coefficient_sub         
        CDi_data_sup   = training.drag_coefficient_sup 
        CL_w_data_sub  = training.wing_lift_coefficient_sub
        CL_w_data_sup  = training.wing_lift_coefficient_sup     
        CDi_w_data_sub = training.wing_drag_coefficient_sub         
        CDi_w_data_sup = training.wing_drag_coefficient_sup
        
        # Instantiate surrogates as none for now
        CL_surrogate_sub        = None
        CL_surrogate_sup        = None
        CL_surrogate_trans      = None
        CL_w_surrogates_sub     = None
        CL_w_surrogates_sup     = None
        CL_w_surrogates_trans   = None
        CDi_surrogate_sub       = None
        CDi_surrogate_sup       = None
        CDi_surrogate_trans     = None
        CDi_w_surrogates_sub    = None
        CDi_w_surrogates_sup    = None
        CDi_w_surrogates_trans  = None
        

        # Check for 3 different cases, pure subsonic, pure supersonic, both
        SUB = np.shape(CL_data_sub)[1]>0
        SUP = np.shape(CL_data_sup)[1]>0

        # Do the subsonic surrogates:
        if SUB:
            CL_surrogate_sub  = RectBivariateSpline(AoA_data, mach_data_sub, CL_data_sub)
            CDi_surrogate_sub = RectBivariateSpline(AoA_data, mach_data_sub, CDi_data_sub)  
        
        # Do the supersonic surrogates:
        if SUP:
            CL_surrogate_sup  = RectBivariateSpline(AoA_data, mach_data_sup, CL_data_sup) 
            CDi_surrogate_sup = RectBivariateSpline(AoA_data, mach_data_sup, CDi_data_sup)    
                
        # Do the transonic regime surrogates:
        if SUB and SUP:	                             
            CL_data_trans        = np.zeros((len(AoA_data),3))	      
            CDi_data_trans       = np.zeros((len(AoA_data),3))	 	      
            CL_w_data_trans      = Data()	                     
            CDi_w_data_trans     = Data()    
            CL_data_trans[:,0]   = CL_data_sub[:,-1]    	     
            CL_data_trans[:,1]   = CL_data_sup[:,0] 
            CL_data_trans[:,2]   = CL_data_sup[:,1] 
            CDi_data_trans[:,0]  = CDi_data_sub[:,-1]	     
            CDi_data_trans[:,1]  = CDi_data_sup[:,0] 
    
            mach_data_trans_CL   = np.array([mach_data_sub[-1],mach_data_sup[0],mach_data_sup[1]]) 
            mach_data_trans_CDi  = np.array([mach_data_sub[-1],mach_data_sup[0],mach_data_sup[1]]) 
    
            CL_surrogate_trans  = RegularGridInterpolator((AoA_data, mach_data_trans_CL), CL_data_trans, \
                                                                     method = 'linear', bounds_error=False, fill_value=None)  
            CDi_surrogate_trans = RegularGridInterpolator((AoA_data, mach_data_trans_CDi), CDi_data_trans, \
                                                                     method = 'linear', bounds_error=False, fill_value=None)  

        CL_w_surrogates_sub            = Data() 
        CL_w_surrogates_sup            = Data() 
        CL_w_surrogates_trans          = Data() 
        CDi_w_surrogates_sub           = Data()             
        CDi_w_surrogates_sup           = Data() 
        CDi_w_surrogates_trans         = Data()
        
        for wing in geometry.wings.keys():           
            
            # Do the subsonic surrogates:
            if SUB:
                CL_w_surrogates_sub[wing]    = RectBivariateSpline(AoA_data, mach_data_sub, CL_w_data_sub[wing]) 
                CDi_w_surrogates_sub[wing]   = RectBivariateSpline(AoA_data, mach_data_sub, CDi_w_data_sub[wing])  
            # Do the supersonic surrogates:
            if SUP:
                CL_w_surrogates_sup[wing]    = RectBivariateSpline(AoA_data, mach_data_sup, CL_w_data_sup[wing]) 
                CDi_w_surrogates_sup[wing]   = RectBivariateSpline(AoA_data, mach_data_sup, CDi_w_data_sup[wing])
            # Do the transonic regime surrogates:
            if SUB and SUP:	  
                CLw                    = np.zeros_like(CL_data_trans)
                CDiw                   = np.zeros_like(CDi_data_trans)            
                CLw[:,0]               = CL_w_data_sub[wing][:,-1]   	 
                CLw[:,1]               = CL_w_data_sup[wing][:,0]  	
                CLw[:,2]               = CL_w_data_sup[wing][:,1]  	
                CDiw[:,0]              = CDi_w_data_sub[wing][:,-1]    
                CDiw[:,1]              = CDi_w_data_sup[wing][:,0]   
                CDiw[:,2]              = CDi_w_data_sup[wing][:,1]   
                CL_w_data_trans[wing]  = CLw
                CDi_w_data_trans[wing] = CDiw  
                
                CL_w_surrogates_trans[wing]  = RegularGridInterpolator((AoA_data, mach_data_trans_CL),\
                                                                       CL_w_data_trans[wing],method = 'linear', \
                                                                       bounds_error=False, fill_value=None)     
                CDi_w_surrogates_trans[wing] = RegularGridInterpolator((AoA_data, mach_data_trans_CL), \
                                                                       CDi_w_data_trans[wing],method = 'linear', \
                                                                       bounds_error=False, fill_value=None)           
    
        # Pack the outputs
        surrogates.lift_coefficient_sub        = CL_surrogate_sub  
        surrogates.lift_coefficient_sup        = CL_surrogate_sup  
        surrogates.lift_coefficient_trans      = CL_surrogate_trans
        surrogates.wing_lift_coefficient_sub   = CL_w_surrogates_sub  
        surrogates.wing_lift_coefficient_sup   = CL_w_surrogates_sup  
        surrogates.wing_lift_coefficient_trans = CL_w_surrogates_trans
        surrogates.drag_coefficient_sub        = CDi_surrogate_sub  
        surrogates.drag_coefficient_sup        = CDi_surrogate_sup  
        surrogates.drag_coefficient_trans      = CDi_surrogate_trans
        surrogates.wing_drag_coefficient_sub   = CDi_w_surrogates_sub  
        surrogates.wing_drag_coefficient_sup   = CDi_w_surrogates_sup  
        surrogates.wing_drag_coefficient_trans = CDi_w_surrogates_trans
        
        return

# ----------------------------------------------------------------------
#  Helper Functions
# ----------------------------------------------------------------------
def calculate_VLM(conditions,settings,geometry):
    """Calculate the total vehicle lift coefficient and specific wing coefficients (with specific wing reference areas)
    using a vortex lattice method.

    Assumptions:
    None

    Source:
    N/A

    Inputs:
    conditions                      (passed to vortex lattice method)
    settings                        (passed to vortex lattice method)
    geometry.reference_area         [m^2]
    geometry.wings.*.reference_area (each wing is also passed to the vortex lattice method)

    Outputs:
    total_lift_coeff                [array]
    total_induced_drag_coeff        [array]
    wing_lifts                      [Data]
    wing_drags                      [Data]
    Properties Used:
    
    """            
    # iterate over wings
    total_lift_coeff = 0.0
    wing_lifts = Data()
    wing_drags = Data() 
        
    total_lift_coeff,total_induced_drag_coeff, CM, CL_wing, CDi_wing, cl_y, cdi_y, alpha_i, CPi,vel_profile \
        = VLM(conditions,settings,geometry)
    
    # Dimensionalize the lift and drag for each wing
    areas = geometry.vortex_distribution.wing_areas
    dim_wing_lifts = CL_wing  * areas
    dim_wing_drags = CDi_wing * areas
    
    i = 0
    # Assign the lift and drag and non-dimensionalize
    for wing in geometry.wings.values():
        ref = wing.areas.reference
        if wing.symmetric:
            wing_lifts[wing.tag] = np.atleast_2d(np.sum(dim_wing_lifts[:,i:(i+2)],axis=1)).T/ref
            wing_drags[wing.tag] = np.atleast_2d(np.sum(dim_wing_drags[:,i:(i+2)],axis=1)).T/ref
            i+=1
        else:
            wing_lifts[wing.tag] = np.atleast_2d(dim_wing_lifts[:,i]).T/ref
            wing_drags[wing.tag] = np.atleast_2d(dim_wing_drags[:,i]).T/ref
        i+=1

    return total_lift_coeff, total_induced_drag_coeff, wing_lifts, wing_drags, cl_y, cdi_y, alpha_i, CPi, vel_profile<|MERGE_RESOLUTION|>--- conflicted
+++ resolved
@@ -80,13 +80,9 @@
         self.training                                = Data()
         self.training.angle_of_attack                = np.array([[-5., -2. , 0.0 , 2.0, 5.0, 8.0, 10.0 , 12., 45., 75.]]).T * Units.deg 
         self.training.Mach                           = np.array([[0.0, 0.1  , 0.2 , 0.3,  0.5,  0.75 , 0.85 , 0.9,\
-<<<<<<< HEAD
-                                                                  1.3, 1.35 , 1.5 , 2.0, 2.25 , 2.5  , 3.0  , 3.5]]).T                                                                          
-=======
                                                                   1.3, 1.35 , 1.5 , 2.0, 2.25 , 2.5  , 3.0  , 3.5]]).T          
 
 
->>>>>>> eb9df413
         self.training.lift_coefficient_sub           = None
         self.training.lift_coefficient_sup           = None
         self.training.wing_lift_coefficient_sub      = None
