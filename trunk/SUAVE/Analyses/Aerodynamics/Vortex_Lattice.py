## @ingroup Analyses-Aerodynamics
# Vortex_Lattice.py
#
# Created:  Nov 2013, T. Lukaczyk
# Modified:     2014, T. Lukaczyk, A. Variyar, T. Orra
#           Feb 2016, A. Wendorff
#           Apr 2017, T. MacDonald
#           Nov 2017, E. Botero


# ----------------------------------------------------------------------
#  Imports
# ----------------------------------------------------------------------

# SUAVE imports
import SUAVE

from SUAVE.Core import Data
from SUAVE.Core import Units

<<<<<<< HEAD
from SUAVE.Components.Wings import Wing
from SUAVE.Methods.Aerodynamics.Fidelity_Zero.Lift import weissinger_vortex_lattice

=======
from SUAVE.Methods.Aerodynamics.Common.Fidelity_Zero.Lift import weissinger_vortex_lattice
>>>>>>> e1e4086a

# local imports
from Aerodynamics import Aerodynamics

# package imports
import numpy as np


# ----------------------------------------------------------------------
#  Class
# ----------------------------------------------------------------------
## @ingroup Analyses-Aerodynamics
class Vortex_Lattice(Aerodynamics):
    """This builds a surrogate and computes lift using a basic vortex lattice.

    Assumptions:
    None

    Source:
    None
    """ 

    def __defaults__(self):
        """This sets the default values and methods for the analysis.

        Assumptions:
        None

        Source:
        N/A

        Inputs:
        None

        Outputs:
        None

        Properties Used:
        N/A
        """  
        self.tag = 'Vortex_Lattice'

        self.geometry = Data()
        self.settings = Data()

        # correction factors
        self.settings.fuselage_lift_correction           = 1.14
        self.settings.trim_drag_correction_factor        = 1.02
        self.settings.wing_parasite_drag_form_factor     = 1.1
        self.settings.fuselage_parasite_drag_form_factor = 2.3
        self.settings.aircraft_span_efficiency_factor    = 0.78
        self.settings.drag_coefficient_increment         = 0.0000

        # vortex lattice configurations
        self.settings.number_panels_spanwise = 5

        # conditions table, used for surrogate model training
        self.training = Data()        
        self.training.angle_of_attack  = np.array([-10.,-5.,0.,5.,10.]) * Units.deg
        self.training.lift_coefficient = None
        
        # surrogoate models
        self.surrogates = Data()
        self.surrogates.lift_coefficient = None
 
        
    def initialize(self):
        """Drives functions to get training samples and build a surrogate.

        Assumptions:
        None

        Source:
        N/A

        Inputs:
        None

        Outputs:
        None

        Properties Used:
        None
        """                      
        # sample training data
        self.sample_training()
                    
        # build surrogate
        self.build_surrogate()


    def evaluate(self,state,settings,geometry):
        """Evaluates lift and drag using available surrogates.

        Assumptions:
        None

        Source:
        N/A

        Inputs:
        state.conditions.
          freestream.dynamics_pressure       [-]
          angle_of_attack                    [radians]

        Outputs:
        conditions.aerodynamics.lift_breakdown.
          inviscid_wings_lift[wings.*.tag]   [-] CL (wing specific)
          inviscid_wings_lift.total          [-] CL
        conditions.aerodynamics.
          lift_coefficient_wing              [-] CL (wing specific)
        inviscid_wings_lift                  [-] CL

        Properties Used:
        self.surrogates.
          lift_coefficient                   [-] CL
          wing_lift_coefficient[wings.*.tag] [-] CL (wing specific)
        """          
        """ process vehicle to setup geometry, condititon and settings
            Inputs:
                conditions - DataDict() of aerodynamic conditions
            Outputs:
                CL - array of lift coefficients, same size as alpha
                CD - array of drag coefficients, same size as alpha
            Assumptions:
                linear intperolation surrogate model on Mach, Angle of Attack
                    and Reynolds number
                locations outside the surrogate's table are held to nearest data
                no changes to initial geometry or settings
        """

        # unpack

        surrogates = self.surrogates        
        conditions = state.conditions
        
        # unpack        
        q    = conditions.freestream.dynamic_pressure
        AoA  = conditions.aerodynamics.angle_of_attack
        Sref = geometry.reference_area
        
        wings_lift_model = surrogates.lift_coefficient
        
        # inviscid lift of wings only
        inviscid_wings_lift                                              = Data()
        inviscid_wings_lift.total                                        = wings_lift_model(AoA)
        conditions.aerodynamics.lift_breakdown.inviscid_wings_lift       = Data()
        conditions.aerodynamics.lift_breakdown.inviscid_wings_lift.total = inviscid_wings_lift.total
        state.conditions.aerodynamics.lift_coefficient                   = inviscid_wings_lift.total
        
        # store model for lift coefficients of each wing
        state.conditions.aerodynamics.lift_coefficient_wing             = Data()        
        for wing in geometry.wings.keys():
            wings_lift_model = surrogates.wing_lift_coefficients[wing]
            inviscid_wings_lift[wing] = wings_lift_model(AoA)
            conditions.aerodynamics.lift_breakdown.inviscid_wings_lift[wing] = inviscid_wings_lift[wing]
            state.conditions.aerodynamics.lift_coefficient_wing[wing]        = inviscid_wings_lift[wing]

        return inviscid_wings_lift


    def sample_training(self):
        """Call methods to run vortex lattice for sample point evaluation.

        Assumptions:
        None

        Source:
        N/A

        Inputs:
        see properties used

        Outputs:
        self.training.
          lift_coefficient            [-] 
          wing_lift_coefficients      [-] (wing specific)

        Properties Used:
        self.geometry.wings.*.tag
        self.settings                 (passed to calculate vortex lattice)
        self.training.angle_of_attack [radians]
        """        
        # unpack
        geometry = self.geometry
        settings = self.settings
        training = self.training
        
        AoA = training.angle_of_attack
        CL  = np.zeros_like(AoA)
        
        wing_CLs = Data.fromkeys(geometry.wings.keys(), np.zeros_like(AoA))
        # The above performs the function of:
        #wing_CLs = Data() 
        #for wing in geometry.wings.values():
        #    wing_CLs[wing.tag] = np.zeros_like(AoA)

        # condition input, local, do not keep
        konditions              = Data()
        konditions.aerodynamics = Data()

        # calculate aerodynamics for table
        for i,_ in enumerate(AoA):
            
            # overriding conditions, thus the name mangling
            konditions.aerodynamics.angle_of_attack = AoA[i]
            
            # these functions are inherited from Aerodynamics() or overridden
            CL[i], wing_lifts = calculate_lift_vortex_lattice(konditions, settings, geometry)
            for wing in geometry.wings.values():
                wing_CLs[wing.tag][i] = wing_lifts[wing.tag]

        # store training data
        training.lift_coefficient = CL
        training.wing_lift_coefficients = wing_CLs

        return

    def build_surrogate(self):
        """Build a surrogate using sample evaluation results.

        Assumptions:
        None

        Source:
        N/A

        Inputs:
        see properties used

        Outputs:
        self.surrogates.
          lift_coefficient       <np.poly1d>
          wing_lift_coefficients <np.poly1d> (multiple surrogates)

        Properties Used:
        self.
          training.
            angle_of_attack        [radians]
            lift_coefficient       [-]
            wing_lift_coefficients [-] (wing specific)
        """        
        # unpack data
        training = self.training
        AoA_data = training.angle_of_attack
        CL_data  = training.lift_coefficient
        wing_CL_data = training.wing_lift_coefficients

        # pack for surrogate model
        X_data = np.array([AoA_data]).T
        X_data = np.reshape(X_data,-1)
        
        # learn the model
        cl_surrogate = np.poly1d(np.polyfit(X_data, CL_data ,1))
        
        wing_cl_surrogates = Data()
        
        for wing in wing_CL_data.keys():
            wing_cl_surrogates[wing] = np.poly1d(np.polyfit(X_data, wing_CL_data[wing] ,1))


        self.surrogates.lift_coefficient = cl_surrogate
        self.surrogates.wing_lift_coefficients = wing_cl_surrogates

        return



# ----------------------------------------------------------------------
#  Helper Functions
# ----------------------------------------------------------------------


def calculate_lift_vortex_lattice(conditions,settings,geometry):
    """Calculate the total vehicle lift coefficient and specific wing coefficients (with specific wing reference areas)
    using a vortex lattice method.

    Assumptions:
    None

    Source:
    N/A

    Inputs:
    conditions                      (passed to vortex lattice method)
    settings                        (passed to vortex lattice method)
    geometry.reference_area         [m^2]
    geometry.wings.*.reference_area (each wing is also passed to the vortex lattice method)

    Outputs:
    

    Properties Used:
    
    """            

    # unpack
    vehicle_reference_area = geometry.reference_area

    # iterate over wings
    total_lift_coeff = 0.0
    wing_lift_coeff = 0.0
    wing_lifts = Data()
    
    #-------------------------------------------------------------------------
    # OLD CODE    
    #for wing in geometry.wings.values():

        #[wing_lift_coeff,wing_drag_coeff] = weissinger_vortex_lattice(conditions,settings,wing)
        #total_lift_coeff += wing_lift_coeff * wing.areas.reference / vehicle_reference_area
        #wing_lifts[wing.tag] = wing_lift_coeff
    #-------------------------------------------------------------------------
       


    for wing in geometry.wings.values():
        if len(wing.Segments.keys())>0:
            symm                 = wing.symmetric
            semispan             = wing.spans.projected*0.5 * (2 - symm)
            root_chord           = wing.chords.root
            segment_percent_span = 0;   
            num_segments           = len(wing.Segments.keys())      
            
            for i_segs in xrange(num_segments): 
                if i_segs == num_segments-1:
                    continue 
                else: 
                    wing_segment = Wing() #converts each wing segment to wing for VLM computation
                    wing_segment.spans.projected      = semispan*(wing.Segments[i_segs+1].percent_span_location - wing.Segments[i_segs].percent_span_location )
                    wing_segment.chords.root          = root_chord*wing.Segments[i_segs].root_chord_percent
                    wing_segment.chords.tip           = root_chord*wing.Segments[i_segs+1].root_chord_percent
                    wing_segment.sweeps.quarter_chord = wing.Segments[i_segs].sweeps.quarter_chord
                    wing_segment.taper                = wing_segment.chords.tip /wing_segment.chords.root
                    wing_segment.twists.root          = wing.Segments[i_segs].twist
                    wing_segment.twists.tip           = wing.Segments[i_segs+1].twist
                    wing_segment.symmetric            = wing.symmetric
                    wing_segment.areas.reference      = wing_segment.spans.projected *(wing_segment.chords.root+wing_segment.chords.tip)*0.5
                    wing_segment.aspect_ratio         = (wing_segment.spans.projected)**2/wing_segment.areas.reference
                    wing_segment.vertical             = wing.vertical           
                
                    [wing_segment_lift_coeff,wing_segment_drag_coeff] = weissinger_vortex_lattice(conditions,settings,wing_segment)
                    wing_lift_coeff += wing_segment_lift_coeff  #* wing_segment.areas.reference / vehicle_reference_area
            total_lift_coeff += wing_lift_coeff
            wing_lifts[wing.tag] = wing_lift_coeff 
                
           
        else:
            [wing_lift_coeff,wing_drag_coeff] = weissinger_vortex_lattice(conditions,settings,wing)
            total_lift_coeff += wing_lift_coeff * wing.areas.reference / vehicle_reference_area
            wing_lifts[wing.tag] = wing_lift_coeff



    return total_lift_coeff, wing_lifts<|MERGE_RESOLUTION|>--- conflicted
+++ resolved
@@ -18,13 +18,7 @@
 from SUAVE.Core import Data
 from SUAVE.Core import Units
 
-<<<<<<< HEAD
-from SUAVE.Components.Wings import Wing
-from SUAVE.Methods.Aerodynamics.Fidelity_Zero.Lift import weissinger_vortex_lattice
-
-=======
 from SUAVE.Methods.Aerodynamics.Common.Fidelity_Zero.Lift import weissinger_vortex_lattice
->>>>>>> e1e4086a
 
 # local imports
 from Aerodynamics import Aerodynamics
@@ -328,54 +322,12 @@
     total_lift_coeff = 0.0
     wing_lift_coeff = 0.0
     wing_lifts = Data()
-    
-    #-------------------------------------------------------------------------
-    # OLD CODE    
-    #for wing in geometry.wings.values():
-
-        #[wing_lift_coeff,wing_drag_coeff] = weissinger_vortex_lattice(conditions,settings,wing)
-        #total_lift_coeff += wing_lift_coeff * wing.areas.reference / vehicle_reference_area
-        #wing_lifts[wing.tag] = wing_lift_coeff
-    #-------------------------------------------------------------------------
-       
-
 
     for wing in geometry.wings.values():
-        if len(wing.Segments.keys())>0:
-            symm                 = wing.symmetric
-            semispan             = wing.spans.projected*0.5 * (2 - symm)
-            root_chord           = wing.chords.root
-            segment_percent_span = 0;   
-            num_segments           = len(wing.Segments.keys())      
-            
-            for i_segs in xrange(num_segments): 
-                if i_segs == num_segments-1:
-                    continue 
-                else: 
-                    wing_segment = Wing() #converts each wing segment to wing for VLM computation
-                    wing_segment.spans.projected      = semispan*(wing.Segments[i_segs+1].percent_span_location - wing.Segments[i_segs].percent_span_location )
-                    wing_segment.chords.root          = root_chord*wing.Segments[i_segs].root_chord_percent
-                    wing_segment.chords.tip           = root_chord*wing.Segments[i_segs+1].root_chord_percent
-                    wing_segment.sweeps.quarter_chord = wing.Segments[i_segs].sweeps.quarter_chord
-                    wing_segment.taper                = wing_segment.chords.tip /wing_segment.chords.root
-                    wing_segment.twists.root          = wing.Segments[i_segs].twist
-                    wing_segment.twists.tip           = wing.Segments[i_segs+1].twist
-                    wing_segment.symmetric            = wing.symmetric
-                    wing_segment.areas.reference      = wing_segment.spans.projected *(wing_segment.chords.root+wing_segment.chords.tip)*0.5
-                    wing_segment.aspect_ratio         = (wing_segment.spans.projected)**2/wing_segment.areas.reference
-                    wing_segment.vertical             = wing.vertical           
-                
-                    [wing_segment_lift_coeff,wing_segment_drag_coeff] = weissinger_vortex_lattice(conditions,settings,wing_segment)
-                    wing_lift_coeff += wing_segment_lift_coeff  #* wing_segment.areas.reference / vehicle_reference_area
-            total_lift_coeff += wing_lift_coeff
-            wing_lifts[wing.tag] = wing_lift_coeff 
-                
-           
-        else:
-            [wing_lift_coeff,wing_drag_coeff] = weissinger_vortex_lattice(conditions,settings,wing)
-            total_lift_coeff += wing_lift_coeff * wing.areas.reference / vehicle_reference_area
-            wing_lifts[wing.tag] = wing_lift_coeff
-
+
+        [wing_lift_coeff,wing_drag_coeff] = weissinger_vortex_lattice(conditions,settings,wing)
+        total_lift_coeff += wing_lift_coeff * wing.areas.reference / vehicle_reference_area
+        wing_lifts[wing.tag] = wing_lift_coeff
 
 
     return total_lift_coeff, wing_lifts