--- conflicted
+++ resolved
@@ -84,7 +84,7 @@
                 solar_flux           [watts/m^2] 
                 rpm                  [radians/sec]
                 current              [amps]
-                battery_power_draw   [watts]
+                battery_draw         [watts]
                 battery_energy       [joules]
                 
             Properties Used:
@@ -164,26 +164,20 @@
         solar_logic.logic(conditions,numerics)
         # link
         battery.inputs = solar_logic.outputs
-        battery.energy_discharge(numerics)
+        battery.energy_calc(numerics)
         
         #Pack the conditions for outputs
         a                                        = conditions.freestream.speed_of_sound
         R                                        = propeller.tip_radius        
         rpm                                      = motor.outputs.omega / Units.rpm
         current                                  = solar_logic.inputs.currentesc
-        battery_draw                             = battery.inputs.power_in
+        battery_draw                             = battery.inputs.power_in 
         battery_energy                           = battery.current_energy
                                                  
         conditions.propulsion.solar_flux         = solar_flux.outputs.flux  
-<<<<<<< HEAD
-        conditions.propulsion.rpm                = rpm
-        conditions.propulsion.current            = current
-        conditions.propulsion.battery_power_draw = battery_draw
-=======
         conditions.propulsion.propeller_rpm      = rpm
         conditions.propulsion.battery_current    = current
         conditions.propulsion.battery_draw       = battery_draw
->>>>>>> 7114914f
         conditions.propulsion.battery_energy     = battery_energy
         conditions.propulsion.propeller_tip_mach = (R*rpm*Units.rpm)/a
         
