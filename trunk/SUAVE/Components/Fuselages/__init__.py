--- conflicted
+++ resolved
@@ -1,14 +1,8 @@
-## @defgroup components-fuselages Fuselages
-# Components traditionally considered to be the fuselage of a vehicle.
-# These typically contain the primary payload of the vehicle.
-## @ingroup Components
-
-# classes
-from .Fuselage import Fuselage
-<<<<<<< HEAD
-from .Segment import Segment, SegmentContainer
-
-=======
-from .Segment import Segment
-
->>>>>>> b6ada216
+## @defgroup components-fuselages Fuselages
+# Components traditionally considered to be the fuselage of a vehicle.
+# These typically contain the primary payload of the vehicle.
+## @ingroup Components
+
+# classes
+from .Fuselage import Fuselage
+from .Segment import Segment