## @ingroup Components-Wings
# Segment.py
# 
# Created:  Sep 2016, E. Botero
# Modified: Jul 2017, M. Clarke

# ----------------------------------------------------------------------
#  Imports
# ----------------------------------------------------------------------
import SUAVE
from SUAVE.Core import Data, ContainerOrdered
from SUAVE.Components import Component, Lofted_Body, Mass_Properties
<<<<<<< HEAD
from SUAVE.Components.Wings.Control_Surface import Control_Surface 
import SUAVE.Components.Wings.Main_Wing as Main_Wing

import numpy as np
=======
from SUAVE.Components.Wings.Control_Surfaces.Control_Surface import Control_Surface 
>>>>>>> 22ae1751
# ------------------------------------------------------------ 
#  Wing Segments
# ------------------------------------------------------------

## @ingroup Components-Wings
class Segment(Lofted_Body.Segment):
    def __defaults__(self):
        """This sets the default for wing segments in SUAVE.

        Assumptions:
        None

        Source:
        N/A

        Inputs:
        None

        Outputs:
        None

        Properties Used:
        N/A
        """         
        self.tag = 'segment'
        self.percent_span_location = 0.0
        self.twist                 = 0.0
        self.root_chord_percent    = 0.0
        self.dihedral_outboard     = 0.0
        self.thickness_to_chord    = 0.0
        self.sweeps                = Data()
        self.sweeps.quarter_chord  = 0.0
        self.sweeps.leading_edge   = None
        self.areas                 = Data()
        self.areas.reference       = 0.0
        self.areas.exposed         = 0.0
        self.areas.wetted          = 0.0
        self.Airfoil               = SUAVE.Core.ContainerOrdered()
        self.PGM_minimum           = 2
        self.max_per_vehicle       = 10
        self.PGM_special_parent    = Main_Wing.Main_Wing
        self.PGM_characteristics   = ['percent_span_location','twist','root_chord_percent','dihedral_outboard','sweeps.quarter_chord','thickness_to_chord']
        self.PGM_char_min_bounds   = [0.,-np.pi/3,0.,-.1,-1.2,0.0001]   
        self.PGM_char_max_bounds   = [1.,np.pi/3,np.inf,1.,1.2,0.5]        
        
        self.control_surfaces      = Data()  
        
    def append_airfoil(self,airfoil):
        """ Adds an airfoil to the segment

        Assumptions:
        None

        Source:
        N/A

        Inputs:
        None

        Outputs:
        None

        Properties Used:
        N/A
        """  
        # assert database type
        if not isinstance(airfoil,Data):
            raise Exception('input component must be of type Data()')

        # store data
        self.Airfoil.append(airfoil)

    def append_control_surface(self,control_surface):
        """ Adds an control_surface to the segment
        
        Assumptions:
        None
        
        Source:
        N/A
        
        Inputs:
        None
        
        Outputs:
        None
        
        Properties Used:
        N/A
        """  
        # assert database type
        if not isinstance(control_surface,Data):
            raise Exception('input component must be of type Data()')

        # store data
        self.control_surfaces.append(control_surface)
        return    
<<<<<<< HEAD
        

### @ingroup Components-Wings
#class Segment_Container(ContainerOrdered):
    #""" Container for wing segment
=======
    
 
## @ingroup Components-Wings
class SegmentContainer(Lofted_Body.Segment.Container):
    """ Container for wing segment
>>>>>>> 22ae1751
    
    #Assumptions:
    #None

    #Source:
    #N/A

    #Inputs:
    #None

    #Outputs:
    #None

    #Properties Used:
    #N/A
    #"""     

    #def get_children(self):
        #""" Returns the components that can go inside
        
        #Assumptions:
        #None
    
        #Source:
        #N/A
    
        #Inputs:
        #None
    
        #Outputs:
        #None
    
        #Properties Used:
        #N/A
        #"""       
        
        #return []<|MERGE_RESOLUTION|>--- conflicted
+++ resolved
@@ -10,14 +10,11 @@
 import SUAVE
 from SUAVE.Core import Data, ContainerOrdered
 from SUAVE.Components import Component, Lofted_Body, Mass_Properties
-<<<<<<< HEAD
 from SUAVE.Components.Wings.Control_Surface import Control_Surface 
 import SUAVE.Components.Wings.Main_Wing as Main_Wing
 
 import numpy as np
-=======
-from SUAVE.Components.Wings.Control_Surfaces.Control_Surface import Control_Surface 
->>>>>>> 22ae1751
+
 # ------------------------------------------------------------ 
 #  Wing Segments
 # ------------------------------------------------------------
@@ -115,53 +112,45 @@
         # store data
         self.control_surfaces.append(control_surface)
         return    
-<<<<<<< HEAD
+
         
+## @ingroup Components-Wings
+class Segment_Container(ContainerOrdered):
+    """ Container for wing segment
+    
+    Assumptions:
+    None
 
-### @ingroup Components-Wings
-#class Segment_Container(ContainerOrdered):
-    #""" Container for wing segment
-=======
+    Source:
+    N/A
+
+    Inputs:
+    None
+
+    Outputs:
+    None
+
+    Properties Used:
+    N/A
+    """     
+
+    def get_children(self):
+        """ Returns the components that can go inside
+        
+        Assumptions:
+        None
     
- 
-## @ingroup Components-Wings
-class SegmentContainer(Lofted_Body.Segment.Container):
-    """ Container for wing segment
->>>>>>> 22ae1751
+        Source:
+        N/A
     
-    #Assumptions:
-    #None
-
-    #Source:
-    #N/A
-
-    #Inputs:
-    #None
-
-    #Outputs:
-    #None
-
-    #Properties Used:
-    #N/A
-    #"""     
-
-    #def get_children(self):
-        #""" Returns the components that can go inside
+        Inputs:
+        None
+    
+        Outputs:
+        None
+    
+        Properties Used:
+        N/A
+        """       
         
-        #Assumptions:
-        #None
-    
-        #Source:
-        #N/A
-    
-        #Inputs:
-        #None
-    
-        #Outputs:
-        #None
-    
-        #Properties Used:
-        #N/A
-        #"""       
-        
-        #return []+        return []