--- conflicted
+++ resolved
@@ -1,80 +1,75 @@
-# Geoemtry.py
-#
-
-""" SUAVE Methods for Geoemtry Generation
-"""
-
-# TODO:
-# object placement, wing location
-# tail: placed at end of fuselage, or pull from volume
-# engines: number of engines, position by 757
-
-# ----------------------------------------------------------------------
-#  Imports
-# ----------------------------------------------------------------------
-
-import numpy
-from math import pi, sqrt
-from SUAVE.Structure  import Data
-#from SUAVE.Attributes import Constants
-
-# ----------------------------------------------------------------------
-#  Methods
-# ----------------------------------------------------------------------
-
-
-def wing_planform(wing):
-    """ err = SUAVE.Geometry.wing_planform(Wing)
-    
-        basic wing planform calculation
-        
-        Assumptions:
-            trapezoidal wing
-            no leading/trailing edge extensions
-            
-        Inputs:
-            Wing.sref
-            Wing.ar
-            Wing.taper
-            Wing.sweep
-            
-        Outputs:
-            Wing.chord_root
-            Wing.chord_tip
-            Wing.chord_mac
-            Wing.area_wetted
-            Wing.span
-        
-    """
-    
+# Geoemtry.py
+#
+
+""" SUAVE Methods for Geoemtry Generation
+"""
+
+# TODO:
+# object placement, wing location
+# tail: placed at end of fuselage, or pull from volume
+# engines: number of engines, position by 757
+
+# ----------------------------------------------------------------------
+#  Imports
+# ----------------------------------------------------------------------
+
+import numpy
+from math import pi, sqrt
+from SUAVE.Structure  import Data
+#from SUAVE.Attributes import Constants
+
+# ----------------------------------------------------------------------
+#  Methods
+# ----------------------------------------------------------------------
+
+
+def wing_planform(wing):
+    """ err = SUAVE.Geometry.wing_planform(Wing)
+    
+        basic wing planform calculation
+        
+        Assumptions:
+            trapezoidal wing
+            no leading/trailing edge extensions
+            
+        Inputs:
+            Wing.sref
+            Wing.ar
+            Wing.taper
+            Wing.sweep
+            
+        Outputs:
+            Wing.chord_root
+            Wing.chord_tip
+            Wing.chord_mac
+            Wing.area_wetted
+            Wing.span
+        
+    """
+    
     # unpack
-    span  = wing.spans.projected
-    sref  = wing.areas.reference
+    span  = wing.spans.projected
+    sref  = wing.areas.reference
     taper = wing.taper
-<<<<<<< HEAD
     sweep = wing.sweep
     ar    = wing.aspect_ratio
-=======
-    sweep = wing.sweep
-    ar    = wing.aspect_ratio
->>>>>>> fdea601d
-    
-    # calculate
-    #ar = span**2. / sref
-    span = sqrt(ar*sref)
-    chord_root = 2*sref/span/(1+taper)
-    chord_tip  = taper * chord_root
-    
-    swet = 2*span/2*(chord_root+chord_tip)
-
-    mac = 2./3.*( chord_root+chord_tip - chord_root*chord_tip/(chord_root+chord_tip) )
-    
+    
+    # calculate
+    #ar = span**2. / sref
+    span = sqrt(ar*sref)
+    chord_root = 2*sref/span/(1+taper)
+    chord_tip  = taper * chord_root
+    
+    swet = 2*span/2*(chord_root+chord_tip)
+
+    mac = 2./3.*( chord_root+chord_tip - chord_root*chord_tip/(chord_root+chord_tip) )
+    
     # update
-    wing.chords.root     = chord_root
-    wing.chords.tip      = chord_tip
-    wing.chords.mean_aerodynamic = mac
-    wing.areas.wetted    = swet
-    wing.aspect_ratio    = ar
+    wing.chords.root     = chord_root
+    wing.chords.tip      = chord_tip
+    wing.chords.mean_aerodynamic = mac
+    wing.areas.wetted    = swet
+    wing.aspect_ratio    = ar
     wing.spans.projected = span
-    
-    return wing
+    
+    return wing