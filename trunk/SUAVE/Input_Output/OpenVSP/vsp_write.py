--- conflicted
+++ resolved
@@ -30,11 +30,7 @@
 import os
 
 ## @ingroup Input_Output-OpenVSP
-<<<<<<< HEAD
-def write(vehicle,tag,fuel_tank_set_ind=3,verbose=True,write_file=True):
-=======
-def write(vehicle, tag, fuel_tank_set_ind=3, verbose=True, OML_set_ind = 4, write_igs = False):
->>>>>>> 9d59d9c3
+def write(vehicle, tag, fuel_tank_set_ind=3, verbose=True, write_file=True, OML_set_ind = 4, write_igs = False):
     """This writes a SUAVE vehicle to OpenVSP format. It will take wing segments into account
     if they are specified in the vehicle setup file.
     
@@ -162,21 +158,15 @@
     
     vsp.Update()
     
-    # Write the vehicle to the file
-<<<<<<< HEAD
+    # Write the vehicle to the file    
     if write_file ==True:
+        cwd = os.getcwd()
+        filename = tag + ".vsp3"
         if verbose:
-            print('Saving OpenVSP File')
-        vsp.WriteVSPFile(tag + ".vsp3")
+            print('Saving OpenVSP File at '+ cwd + '/' + filename)
+        vsp.WriteVSPFile(filename)
     elif verbose:
         print('Not Saving OpenVSP File')
-        
-=======
-    cwd = os.getcwd()
-    filename = tag + ".vsp3"
-    if verbose:
-        print('Saving OpenVSP File at '+ cwd + '/' + filename)
-    vsp.WriteVSPFile(filename)
         
     if write_igs:
         if verbose:
@@ -185,7 +175,6 @@
         parm_id = vsp.FindParm(vehicle_id,'LabelID','IGESSettings')
         vsp.SetParmVal(parm_id, 0.)
         vsp.ExportFile(tag + ".igs", OML_set_ind, vsp.EXPORT_IGES)
->>>>>>> 9d59d9c3
     
     return area_tags
 
