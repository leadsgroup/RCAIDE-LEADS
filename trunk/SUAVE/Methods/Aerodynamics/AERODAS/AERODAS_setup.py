# AERODAS_setup.py
# 
# Created:  Feb 2016, E. Botero
# Modified: Jun 2017, E. Botero

# ----------------------------------------------------------------------
#  Imports
# ----------------------------------------------------------------------

import numpy as np
from SUAVE.Core import Data, Units

# ----------------------------------------------------------------------
#  Setup Daa
# ----------------------------------------------------------------------

def setup_data(state,settings,geometry):
    """This model is based on the NASA TR: "Models of Lift and Drag Coefficients of Stalled and Unstalled Airfoils in
     Wind Turbines and Wind Tunnels" by D. A. Spera
     
     Setup"""
    
    state.conditions.aerodynamics.pre_stall_coefficients  = Data()
    state.conditions.aerodynamics.post_stall_coefficients = Data()
    
    
    return 

# ----------------------------------------------------------------------
#  Lift and Drag Total
# ----------------------------------------------------------------------

def lift_drag_total(state,settings,geometry):
    """This model is based on the NASA TR: "Models of Lift and Drag Coefficients of Stalled and Unstalled Airfoils in
     Wind Turbines and Wind Tunnels" by D. A. Spera
     
     Sum up all contributions from the wings"""
    
    # Unpack general things
    ref       = geometry.reference_area
    wing_aero = state.conditions.aerodynamics
    alpha     = state.conditions.aerodynamics.angle_of_attack
    A0        = settings.section_zero_lift_angle_of_attack
    
    # prime the totals
    CL_total = 0. * np.ones_like(alpha)
    CD_total = 0. * np.ones_like(alpha)  
    
    #  loop through each wing 
    for wing in geometry.wings:
        
        # unpack inputs
        area = wing.areas.reference
        CL1  = wing_aero.pre_stall_coefficients[wing.tag].lift_coefficient
        CD1  = wing_aero.pre_stall_coefficients[wing.tag].drag_coefficient
        CL2  = wing_aero.post_stall_coefficients[wing.tag].lift_coefficient
        CD2  = wing_aero.post_stall_coefficients[wing.tag].drag_coefficient
        
        # Equation 3a
        CL = np.fmax(CL1,CL2)
        
        # Equation 3b
        CL[alpha<=A0] = np.fmin(CL1[alpha<=A0],CL2[alpha<=A0])
        
        ## TTHIS LINE SHOULD NOT BE HERE EVER!
        #CL[alpha>= .3] = np.fmin(CL1[alpha>= .3],0.)
        
        # Equation 3c
        CD            = np.fmax(CD1,CD2)
        
        # Add to the total
        CD_total      = CD_total + CD*area/ref

        if wing.vertical == False:
            CL_total      = CL_total + CL*area/ref
        else:
            pass
<<<<<<< HEAD
        
    #print 'Alpha'
    #print alpha
    #print 'CL'
    #print CL_total
=======
>>>>>>> aee74d20

        
    CD_total = CD_total + settings.drag_coefficient_increment
        
    # Pack outputs
    state.conditions.aerodynamics.lift_coefficient = CL_total
    state.conditions.aerodynamics.drag_coefficient = CD_total
    
    return CL_total, CD_total

# ----------------------------------------------------------------------
#  Lift Total
# ----------------------------------------------------------------------

def lift_total(state,settings,geometry):
    """"""
    
    CL = state.conditions.aerodynamics.lift_coefficient     

    return CL

# ----------------------------------------------------------------------
#  Drag Total
# ----------------------------------------------------------------------

def drag_total(state,settings,geometry):
    """"""
    
    CD = state.conditions.aerodynamics.drag_coefficient     
    
    return CD<|MERGE_RESOLUTION|>--- conflicted
+++ resolved
@@ -75,15 +75,6 @@
             CL_total      = CL_total + CL*area/ref
         else:
             pass
-<<<<<<< HEAD
-        
-    #print 'Alpha'
-    #print alpha
-    #print 'CL'
-    #print CL_total
-=======
->>>>>>> aee74d20
-
         
     CD_total = CD_total + settings.drag_coefficient_increment
         
