--- conflicted
+++ resolved
@@ -195,33 +195,9 @@
     res.aerodynamics.wing_section_cls              = np.zeros_like(res.aerodynamics.wing_local_spans)
     res.aerodynamics.wing_section_cds              = np.zeros_like(res.aerodynamics.wing_local_spans)
     
-<<<<<<< HEAD
-    res.aerodynamics.CL_p                     = ones_1col * 0
-    res.aerodynamics.CL_q                     = ones_1col * 0
-    res.aerodynamics.CL_r                     = ones_1col * 0
-    res.aerodynamics.CY_p                     = ones_1col * 0
-    res.aerodynamics.CY_q                     = ones_1col * 0
-    res.aerodynamics.CY_r                     = ones_1col * 0
-    res.aerodynamics.Cl_p                     = ones_1col * 0
-    res.aerodynamics.Cl_q                     = ones_1col * 0
-    res.aerodynamics.Cl_r                     = ones_1col * 0
-    res.aerodynamics.Cm_p                     = ones_1col * 0
-    res.aerodynamics.Cm_q                     = ones_1col * 0 
-    res.aerodynamics.Cm_r                     = ones_1col * 0
-    res.aerodynamics.Cn_p                     = ones_1col * 0
-    res.aerodynamics.Cn_q                     = ones_1col * 0
-    res.aerodynamics.Cn_r                     = ones_1col * 0
-   
-    res.aerodynamics.neutral_point            = ones_1col * 0
-
-    res.expand_rows(len(cases))
-
-    mach_case = list(results.keys())[0][5:8]   
-=======
     res.stability.static.control_surfaces_cases   = {}
     
     mach_case = list(results.keys())[0][5:7]   
->>>>>>> 22ae1751
     for i in range(len(results.keys())):
         aoa_case = '{:02d}'.format(i+1)
         tag = 'case_' + mach_case + '_' + aoa_case
@@ -311,10 +287,6 @@
         res.stability.static.Cn_q[i][0]                     = case_res.stability.Cn_q
         res.stability.static.Cn_r[i][0]                     = case_res.stability.Cn_r        
         
-<<<<<<< HEAD
-        res.aerodynamics.neutral_point[i][0] = case_res.stability.neutral_point
-    
-=======
         res.stability.static.neutral_point[i][0]            = case_res.stability.neutral_point
         
         # aero surface forces file 
@@ -330,5 +302,4 @@
         
         res.stability.static.control_surfaces_cases[tag]    = case_res.stability.control_surfaces
         
->>>>>>> 22ae1751
     return res