## @ingroup Methods-Aerodynamics-Common-Fidelity_Zero-Lift
# VLM.py
# 
# Created:  Oct 2020, E. Botero
#           

# ----------------------------------------------------------------------
#  Imports
# ----------------------------------------------------------------------

# package imports 
import numpy as np 
from SUAVE.Core import Data
from SUAVE.Methods.Aerodynamics.Common.Fidelity_Zero.Lift.compute_wing_induced_velocity      import compute_wing_induced_velocity
from SUAVE.Methods.Aerodynamics.Common.Fidelity_Zero.Lift.generate_wing_vortex_distribution  import generate_wing_vortex_distribution, compute_panel_area, compute_unit_normal
from SUAVE.Methods.Aerodynamics.Common.Fidelity_Zero.Lift.compute_RHS_matrix                 import compute_RHS_matrix 

# ----------------------------------------------------------------------
#  Vortex Lattice
# ----------------------------------------------------------------------

## @ingroup Methods-Aerodynamics-Common-Fidelity_Zero-Lift 
def VLM(conditions,settings,geometry):
    """Uses the vortex lattice method to compute the lift, induced drag and moment coefficients  

    Assumptions: None

    Source:
    1. Miranda, Luis R., Robert D. Elliot, and William M. Baker. "A generalized vortex 
    lattice method for subsonic and supersonic flow applications." (1977). (NASA CR)
    
    2. VORLAX Source Code

    Inputs:
    geometry.
       reference_area                          [m^2]
       wing.
         spans.projected                       [m]
         chords.root                           [m]
         chords.tip                            [m]
         sweeps.quarter_chord                  [radians]
         taper                                 [Unitless]
         twists.root                           [radians]
         twists.tip                            [radians]
         symmetric                             [Boolean]
         aspect_ratio                          [Unitless]
         areas.reference                       [m^2]
         vertical                              [Boolean]
         origin                                [m]
       fuselage.
        origin                                 [m]
        width                                  [m]
        heights.maximum                        [m]      
        lengths.nose                           [m]    
        lengths.tail                           [m]     
        lengths.total                          [m]     
        lengths.cabin                          [m]     
        fineness.nose                          [Unitless]
        fineness.tail                          [Unitless]
        
       settings.number_spanwise_vortices       [Unitless]
       settings.number_chordwise_vortices      [Unitless]
       settings.use_surrogate                  [Unitless]
       settings.propeller_wake_model           [Unitless]
       conditions.aerodynamics.angle_of_attack [radians]
       conditions.freestream.mach_number       [Unitless]
       
    Outputs:                                   
    CL                                         [Unitless]
    Cl                                         [Unitless]
    CDi                                        [Unitless]
    Cdi                                        [Unitless]
    CM                                         [Unitless]
    CP                                         [Unitless]

    Properties Used:
    N/A
    """ 
    
    # unpack settings
    n_sw       = settings.number_spanwise_vortices    
    n_cw       = settings.number_chordwise_vortices 
    pwm        = settings.propeller_wake_model
    ito        = settings.initial_timestep_offset
    nts        = settings.number_of_wake_timesteps 
    wdt        = settings.wake_development_time   
    K_SPC      = settings.leading_edge_suction_multiplier
    Sref       = geometry.reference_area  

    # define point about which moment coefficient is computed
    if 'main_wing' in geometry.wings:
        c_bar      = geometry.wings['main_wing'].chords.mean_aerodynamic
        x_mac      = geometry.wings['main_wing'].aerodynamic_center[0] + geometry.wings['main_wing'].origin[0][0]
        z_mac      = geometry.wings['main_wing'].aerodynamic_center[2] + geometry.wings['main_wing'].origin[0][2]
    else:
        c_bar = 0.
        x_mac = 0.
        for wing in geometry.wings:
            if wing.vertical == False:
                if c_bar <= wing.chords.mean_aerodynamic:
                    c_bar = wing.chords.mean_aerodynamic
                    x_mac = wing.aerodynamic_center[0] + wing.origin[0][0]
                    z_mac = wing.aerodynamic_center[2] + wing.origin[0][2]

    x_cg       = geometry.mass_properties.center_of_gravity[0][0]
    z_cg       = geometry.mass_properties.center_of_gravity[0][2]
    if x_cg == 0.0:
        x_m = x_mac 
        z_m = z_mac
    else:
        x_m = x_cg
        z_m = z_cg
        
    #x_m   = 7.9629
    #c_bar = 31.8516

    aoa  = conditions.aerodynamics.angle_of_attack   # angle of attack  
    mach = conditions.freestream.mach_number         # mach number
    ones = np.atleast_2d(np.ones_like(mach)) 
    len_mach = len(mach)

    # generate vortex distribution 
    VD   = generate_wing_vortex_distribution(geometry,settings)  
    n_w  = VD.n_w    
    n_cp = VD.n_cp  

    # pack vortex distribution 
    geometry.vortex_distribution = VD
    
    # Build induced velocity matrix, C_mn
    C_mn, s, t, CHORD, RFLAG, ZETA = compute_wing_induced_velocity(VD,n_sw,n_cw,aoa,mach) 

    # Compute flow tangency conditions
    phi   = np.arctan((VD.ZBC - VD.ZAC)/(VD.YBC - VD.YAC))*ones # dihedral angle 
    delta = np.arctan((VD.ZC - VD.ZCH)/((VD.XC - VD.XCH)*ones)) # mean camber surface angle 

    # Build Aerodynamic Influence Coefficient Matrix
    A =   np.multiply(C_mn[:,:,:,0],np.atleast_3d(np.sin(delta)*np.cos(phi))) \
        + np.multiply(C_mn[:,:,:,1],np.atleast_3d(np.cos(delta)*np.sin(phi))) \
        - np.multiply(C_mn[:,:,:,2],np.atleast_3d(np.cos(phi)*np.cos(delta)))   # validated from book eqn 7.42  

    # Build the vector 
    RHS  ,Vx_ind_total , Vz_ind_total , V_distribution , dt = compute_RHS_matrix(n_sw,n_cw,delta,phi,conditions,geometry,\
                                                                                 pwm,ito,wdt,nts )
    # Turn off sonic vortices when Mach>1
    RHS = RHS*RFLAG

    # Compute vortex strength  
    gamma = np.linalg.solve(A,RHS)

    # ---------------------------------------------------------------------------------------
    # STEP 10: Compute Pressure Coefficient
    # ------------------ --------------------------------------------------------------------

    # COMPUTE FREE-STREAM AND ONSET FLOW PARAMETERS. If yaw is ever added these equations would change
    B2     = np.tile((mach**2 - 1),n_cp)
    SINALF = np.tile(np.sin(aoa),n_cp)
    COSALF = np.tile(np.cos(aoa),n_cp)
    RNMAX  = n_cw*1.
    CHORD  = CHORD[0,:]
    t      = t[0,:]

    # COMPUTE LOAD COEFFICIENT
    GNET = gamma*COSALF*RNMAX/CHORD
    DCP  = 2*GNET
    CP   = DCP

    # ---------------------------------------------------------------------------------------
    # STEP 11: Compute aerodynamic coefficients 
    # ------------------ -------------------------------------------------------------------- 

    # Work panel by panel
    SURF = np.array(VD.wing_areas)
    SREF = Sref

    # Unpack coordinates 
    YAH = VD.YAH*1.
    ZAH = VD.ZAH*1.
    ZBH = VD.ZBH*1.    
    YBH = VD.YBH*1.
    XA1 = VD.XA1*1.
    XB1 = VD.XB1*1.
    YA1 = VD.YA1*1.
    YB1 = VD.YB1*1.    
    ZA1 = VD.ZA1*1.
    ZB1 = VD.ZB1*1.   
    XA2 = VD.XA2*1.
    XB2 = VD.XB2*1.      
    ZA2 = VD.ZA2*1.
    ZB2 = VD.ZB2*1.    

    # Flip coordinates on the other side of the wing
    boolean = YBH<0. 
    XA1[boolean], XB1[boolean] = XB1[boolean], XA1[boolean]
    YAH[boolean], YBH[boolean] = YBH[boolean], YAH[boolean]

    # Leading edge sweep and trailing edge sweep. VORLAX does it panel by panel. This will be spanwise.
    TLE = (XB1[0:n_cp*n_w:n_cw] - XA1[0:n_cp*n_w:n_cw])/ np.sqrt((ZB1[0:n_cp*n_w:n_cw]-ZA1[0:n_cp*n_w:n_cw])**2 + \
                                                                     (YB1[0:n_cp*n_w:n_cw]-YA1[0:n_cp*n_w:n_cw])**2)
    
<<<<<<< HEAD
    TLE = np.atleast_2d(TLE).T
=======
    TLE = np.repeat(TLE,n_cw)
    TLE = np.broadcast_to(TLE,np.shape(B2))
>>>>>>> 74452536
    T2  = TLE**2
    T2  = np.broadcast_to(T2,np.shape(B2))
    STB = np.zeros_like(B2)
    STB[B2<T2] = np.sqrt(T2[B2<T2]-B2[B2<T2])
    STB = STB[:,0::n_cw]

    # Panel Dihedral Angle, using AH and BH location
    D   = np.sqrt((YAH-YBH)**2+(ZAH-ZBH)**2)

    SID = ((ZBH-ZAH)/D)[0::n_cw] # Just the LE values
    COD = ((YBH-YAH)/D)[0::n_cw] # Just the LE values

    # Now on to each strip
    PION = 2.0 /RNMAX
    ADC  = 0.5*PION

    # XLE = LOCATION OF FIRST VORTEX MIDPOINT IN FRACTION OF CHORD.
    XLE = 0.125 *PION

    # SINF REFERENCES THE LOAD CONTRIBUTION OF IRT-VORTEX TO THE
    # STRIP NOMINAL AREA, I.E., AREA OF STRIP ASSUMING CONSTANT
    # (CHORDWISE) HORSESHOE SPAN.    
    SINF = ADC * DCP # The horshoe span lengths have been removed

    # Split into chordwise strengths and sum into strips
    CNC = np.array(np.split(np.reshape(SINF,(-1,n_cw)).sum(axis=1),len(mach)))

    # COMPUTE SLOPE (TX) WITH RESPECT TO X-AXIS AT LOAD POINTS BY INTER
    # POLATING BETWEEN CONTROL POINTS AND TAKING INTO ACCOUNT THE LOCAL
    # INCIDENCE.    
    RK   = np.tile(np.linspace(1,n_cw,n_cw),n_sw*n_w)*ones
    XX   = (RK - .75) *PION /2.0

    X1c  = (XA1+XB1)/2
    X2c  = (XA2+XB2)/2
    Z1c  = (ZA1+ZB1)/2
    Z2c  = (ZA2+ZB2)/2

    SLOPE = (Z2c - Z1c)/(X2c - X1c)
    TANX  = SLOPE
    TX    = TANX - ZETA
    CAXL  = -SINF*TX/(1.0+TX**2) # These are the axial forces on each panel
    BMLE  = (XLE-XX)*SINF        # These are moment on each panel

    # Sum onto the panel
    CAXL = np.array(np.split(np.reshape(CAXL,(-1,n_cw)).sum(axis=1),len_mach))
    BMLE = np.array(np.split(np.reshape(BMLE,(-1,n_cw)).sum(axis=1),len_mach))

    XX = XLE*1.
       
    DCP_LE = DCP[:,0::n_cw]
    
    # Leading edge suction multiplier. See documentation. This is a negative integer if used
    # Default to 1 unless specified otherwise
    SPC  = K_SPC*np.ones_like(DCP_LE)
    
    # If the vehicle is subsonic and there is vortex lift enabled then SPC changes to -1
    VL   = np.repeat(VD.vortex_lift,n_sw)
    m_b  = np.atleast_2d(mach[:,0]<1.)
    SPC_cond = VL*m_b.T
    SPC[SPC_cond] = -1.
    
    CLE  = 0.5* DCP_LE *np.sqrt(XX)
    CSUC = 0.5*np.pi*np.abs(SPC)*(CLE**2)*STB

    # SLE is slope at leading edge
    SLE  = SLOPE[0::n_cw]
    ZETA = ZETA[0::n_cw]
    XCOS = np.broadcast_to(np.cos(SLE-ZETA),np.shape(DCP_LE))
    XSIN = np.broadcast_to(np.sin(SLE-ZETA),np.shape(DCP_LE))
    TFX  =  1.*XCOS
    TFZ  = -1.*XSIN

    # If a negative number is used for SPC a different correction is used. See VORLAX documentation for Lan reference
    TFX[SPC<0] = XSIN[SPC<0]*np.sign(DCP_LE)[SPC<0]
    TFZ[SPC<0] = np.abs(XCOS)[SPC<0]*np.sign(DCP_LE)[SPC<0]

    CAXL = CAXL - TFX*CSUC

    # Add a dimension into the suction to be chordwise
    T2_LE = T2[:,0::n_cw]
    CNC   = CNC + CSUC*np.sqrt(1+T2_LE)*TFZ

    # FCOS AND FSIN ARE THE COSINE AND SINE OF THE ANGLE BETWEEN
    # THE CHORDLINE OF THE IR-STRIP AND THE X-AXIS    
    FCOS = np.cos(ZETA)
    FSIN = np.sin(ZETA)

    # BFX, BFY, AND BFZ ARE THE COMPONENTS ALONG THE BODY AXES
    # OF THE STRIP FORCE CONTRIBUTION.
    BFX = -  CNC *FSIN + CAXL *FCOS
    BFY = - (CNC *FCOS + CAXL *FSIN) *SID
    BFZ =   (CNC *FCOS + CAXL *FSIN) *COD

    # CONVERT CNC FROM CN INTO CNC (COEFF. *CHORD).
    CHORD_strip = CHORD[0::n_cw]
    CNC  = CNC  * CHORD_strip
    BMLE = BMLE * CHORD_strip

    # BMX, BMY, AND BMZ ARE THE COMPONENTS ALONG THE BODY AXES
    # OF THE STRIP MOMENT (ABOUT MOM. REF. POINT) CONTRIBUTION.
    X      = ((VD.XAH+VD.XBH)/2)[0::n_cw]  # These are all LE values
    Y      = ((VD.YAH+VD.YBH)/2)[0::n_cw]  # These are all LE values
    Z      = ((VD.ZAH+VD.ZBH)/2)[0::n_cw]  # These are all LE values
    SINALF = SINALF[:,0::n_cw] # These are all LE values
    COSALF = COSALF[:,0::n_cw] # These are all LE values
    XBAR   = np.ones(n_sw*n_w) * x_m
    ZBAR   = np.ones(n_sw*n_w) * z_m
    BMX    = BFZ * Y - BFY * (Z - ZBAR)
    BMX    = BMX
    BMY    = BMLE * COD + BFX * (Z - ZBAR) - BFZ * (X - XBAR)
    CDC    = BFZ * SINALF +  BFX * COSALF
    CDC    = CDC * CHORD_strip

    ES    = 2*s[0,:]
    ES    = ES[0::n_cw]
    STRIP = ES *CHORD_strip
    LIFT  = (BFZ *COSALF - BFX *SINALF)*STRIP
    DRAG  = CDC*ES 

    MOMENT = STRIP *BMY

    # Now calculate the coefficients for each wing and in total
    cl_y     = LIFT/CHORD_strip/ES
    cdi_y    = DRAG/CHORD_strip/ES
    CL_wing  = np.array(np.split(np.reshape(LIFT,(-1,n_sw)).sum(axis=1),len(mach)))/SURF
    CDi_wing = np.array(np.split(np.reshape(DRAG,(-1,n_sw)).sum(axis=1),len(mach)))/SURF
    CL       = np.atleast_2d(np.sum(LIFT,axis=1)/SREF).T
    CDi      = np.atleast_2d(np.sum(DRAG,axis=1)/SREF).T
    CM       = np.atleast_2d(np.sum(MOMENT,axis=1)/SREF).T/c_bar

    Velocity_Profile = Data()
    Velocity_Profile.Vx_ind   = Vx_ind_total
    Velocity_Profile.Vz_ind   = Vz_ind_total
    Velocity_Profile.V        = V_distribution 
    Velocity_Profile.dt       = dt
    
    Cl_y            = np.swapaxes(np.array(np.array_split(cl_y,n_w,axis=1)),0,1) 
    Cdi_y           = np.swapaxes(np.array(np.array_split(cdi_y,n_w,axis=1)),0,1) 
    
    alpha_i = np.arctan(Cdi_y/Cl_y) 
    
    return CL, CDi, CM, CL_wing, CDi_wing, cl_y, cdi_y, alpha_i, CP, Velocity_Profile<|MERGE_RESOLUTION|>--- conflicted
+++ resolved
@@ -198,12 +198,8 @@
     TLE = (XB1[0:n_cp*n_w:n_cw] - XA1[0:n_cp*n_w:n_cw])/ np.sqrt((ZB1[0:n_cp*n_w:n_cw]-ZA1[0:n_cp*n_w:n_cw])**2 + \
                                                                      (YB1[0:n_cp*n_w:n_cw]-YA1[0:n_cp*n_w:n_cw])**2)
     
-<<<<<<< HEAD
-    TLE = np.atleast_2d(TLE).T
-=======
     TLE = np.repeat(TLE,n_cw)
     TLE = np.broadcast_to(TLE,np.shape(B2))
->>>>>>> 74452536
     T2  = TLE**2
     T2  = np.broadcast_to(T2,np.shape(B2))
     STB = np.zeros_like(B2)
