--- conflicted
+++ resolved
@@ -87,26 +87,15 @@
             A0  = airfoil_aoa[idx_zero_lift]
 
             # max lift coefficent and associated aoa
-<<<<<<< HEAD
-            CL1max  = np.max(airfoil_cl)
-            idx_aoa_max_prestall_cl = np.where(airfoil_cl == CL1max)[0][0]
-            ACL1  = airfoil_aoa[idx_aoa_max_prestall_cl]
-            
-=======
             CL1max = np.max(airfoil_cl)
             idx_aoa_max_prestall_cl = np.where(airfoil_cl == CL1max)[0][0]
             ACL1 = airfoil_aoa[idx_aoa_max_prestall_cl]
 
->>>>>>> 982e1efe
             # computing approximate lift curve slope
             cl_range = airfoil_cl[idx_zero_lift:idx_aoa_max_prestall_cl]
             aoa_range = airfoil_aoa[idx_zero_lift:idx_aoa_max_prestall_cl]
             S1 = np.mean(np.diff(cl_range)/np.diff(aoa_range))  
 
-<<<<<<< HEAD
-            
-=======
->>>>>>> 982e1efe
             # max drag coefficent and associated aoa
             CD1max  = np.max(airfoil_cd) 
             idx_aoa_max_prestall_cd = np.where(airfoil_cd == CD1max)[0][0]
