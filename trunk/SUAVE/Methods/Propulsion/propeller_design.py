--- conflicted
+++ resolved
@@ -14,13 +14,6 @@
 import numpy as np
 import scipy as sp
 from SUAVE.Core import Units , Data
-<<<<<<< HEAD
-from SUAVE.Methods.Aerodynamics.XFOIL.compute_airfoil_polars import read_propeller_airfoils
-# ----------------------------------------------------------------------
-#  Propeller Design
-# ----------------------------------------------------------------------
-def propeller_design(prop,N=20):
-=======
 from SUAVE.Methods.Geometry.Two_Dimensional.Cross_Section.Airfoil.import_airfoil_geometry \
      import import_airfoil_geometry
 # ----------------------------------------------------------------------
@@ -28,7 +21,6 @@
 # ----------------------------------------------------------------------
 
 def propeller_design(prop,number_of_stations=20):
->>>>>>> 22ae1751
     """ Optimizes propeller chord and twist given input parameters.
           
           Inputs:
@@ -256,13 +248,5 @@
     # compute airfoil sections if given
     if  a_geo != None:
         airfoil_geometry = Data()
-<<<<<<< HEAD
-        # check dimension of section  
-        dim_sec = len(a_secl)
-        if dim_sec != N:
-            raise AssertionError("Number of sections not equal to number of stations")
-        prop.airfoil_data = read_propeller_airfoils(a_sec)  
-=======
         prop.airfoil_data = import_airfoil_geometry(a_geo)  
->>>>>>> 22ae1751
     return prop