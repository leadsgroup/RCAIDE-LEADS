--- conflicted
+++ resolved
@@ -1,5 +1,3 @@
-<<<<<<< HEAD
-=======
 ## @ingroup Plots
 # Mission_Plots.py
 # 
@@ -1638,14 +1636,13 @@
     N/A	
     """   
     # unpack 
-    dim_seg      = len(results.segments)
+    dim_segs     = len(results.segments)
     dim_ctrl_pts = len(results.segments[0].conditions.frames.inertial.time[:,0])
     dim_mic      = int(np.sqrt(len(results.segments[0].conditions.noise.total_SPL_dBA[0,:])))
-    dim_mat      = dim_seg*dim_ctrl_pts 
+    dim_mat      = dim_segs*dim_ctrl_pts 
     SPL_contour  = np.zeros((dim_mat,dim_mic)) 
     Range        = np.zeros((dim_mat,dim_mic)) 
-    Span         = np.zeros((dim_mat,dim_mic)) 
-    dim_segs     = len(results.segments) 
+    Span         = np.zeros((dim_mat,dim_mic))  
     center_line  = int(np.floor(dim_mic/2))
     Aircraft_pos = np.zeros((dim_mat,3)) 
     
@@ -1723,5 +1720,4 @@
     axes.get_yaxis().get_major_formatter().set_scientific(False)
     axes.get_yaxis().get_major_formatter().set_useOffset(False)        
 
-    return  
->>>>>>> 8748ff42
+    return